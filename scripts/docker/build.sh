#!/bin/bash
#
# Copyright (c) 2021, United States Government, as represented by the
# Administrator of the National Aeronautics and Space Administration.
#
# All rights reserved.
#
# The "ISAAC - Integrated System for Autonomous and Adaptive Caretaking
# platform" software is licensed under the Apache License, Version 2.0
# (the "License"); you may not use this file except in compliance with the
# License. You may obtain a copy of the License at
#
#     http://www.apache.org/licenses/LICENSE-2.0
#
# Unless required by applicable law or agreed to in writing, software
# distributed under the License is distributed on an "AS IS" BASIS, WITHOUT
# WARRANTIES OR CONDITIONS OF ANY KIND, either express or implied. See the
# License for the specific language governing permissions and limitations
# under the License.

# Exit immediately if a command exits with a non-zero status
set -e

# Print the help message (list all the options)
print_help()
{
  echo -e "Builds docker images for the ISAAC stack"
  echo -e "The build script will automatically detect the current Ubuntu OS version and"
  echo -e "define the docker files variables UBUNTU_VERSION, ROS_VERSION, and PYTHON accordingly."
  echo -e "Options:"
  echo -e "\t-x | --xenial\t\t\tBuild images for Ubuntu 16.04"
  echo -e "\t-b | --bionic\t\t\tBuild images for Ubuntu 18.04"
  echo -e "\t-f | --focal\t\t\tBuild images for Ubuntu 20.04"
  echo -e "\t-a | --astrobee-source-path\tSpecify the astrobee source directory to use"
  echo -e "\t\t\t\tdefault=isaac_source/../../astrobee"
  echo -e "\t-i | --iui-source-dir\t\tSpecify the idi source directory to use"
  echo -e "\t\t\t\tdefault=isaac_source/../../isaac_data_interface"
  echo -e "\t-m | --mast-source-dir\t\tSpecify the mast source directory to use"
  echo -e "\t\t\t\tdefault=isaac_source/../../mast/src"
  echo -e "\t-n | --mast\t\t\tBuild without MAST"
  echo -e "\t-v | --vm\t\t\tBuild images compatible with virtual machine only"
  echo
}

# Print the script usage
print_usage()
{
    echo -e "Invalid option!\n\n"
    print_help
}

# Initialize variables
os=`cat /etc/os-release | grep -oP "(?<=VERSION_CODENAME=).*"`
mast=0
vm=0
export REMOTE=""

while [ "$1" != "" ]; do
    case $1 in
        -x | --xenial )               os="xenial"
                                      ;;
        -b | --bionic )               os="bionic"
                                      ;;
        -f | --focal )                os="focal"
                                      ;;
        -a | --astrobee-source-path ) shift
                                      astrobee_source=$1
                                      ;;
        -i | --iui-source-dir )       shift
                                      idi_source=$1
                                      ;;
        -m | --mast-source-dir )      shift
                                      mast_source=$1
                                      ;;
        -n | --mast )                 mast=1
                                      ;;
        -r | --remote )               export REMOTE=ghcr.io/nasa
                                      ;;
        -v | --vm )                   vm=1
                                      ;;
        -h | --help )                 print_help
                                      exit
                                      ;;
        * )                           print_usage
                                      exit 1
    esac
    shift
done

# Find out isaac root dir
thisdir=$(dirname "$(readlink -f "$0")")
rootdir=$(realpath ${thisdir}/../..)

# Define root dir of different repos
astrobee_source=$(realpath ${astrobee_source:-${rootdir}/../../astrobee/src})
isaac_source=${rootdir}
idi_source=$(realpath ${idi_source:-${rootdir}/../../isaac_user_interface})

if [ $mast == 1 ]; then
	mast_source=$(realpath ${mast_source:-${rootdir}/../../mast/src})
fi

echo "Using Ubuntu version "${os}
echo "Astrobee path: "${astrobee_source}
echo "ISAAC path: "${isaac_source}
echo "IDI path: "${idi_source}
echo "Build MAST?:" $mast " MAST path: "${mast_source}

if [ "$os" == "xenial" ]; then
  export UBUNTU_VERSION=16.04
  export ROS_VERSION=kinetic
  export PYTHON=''
elif [ "$os" == "bionic" ]; then
  export UBUNTU_VERSION=18.04
  export ROS_VERSION=melodic
  export PYTHON=''
elif [ "$os" == "focal" ]; then
  export UBUNTU_VERSION=20.04
  export ROS_VERSION=noetic
  export PYTHON='3'
else
  echo -e "OS not valid"
  exit 1
fi

# Build IDI and MAST
export ASTROBEE_PATH=${astrobee_source}
export ISAAC_PATH=${isaac_source}
export IDI_PATH=${idi_source}
export MAST_PATH=${mast_source}

######################################################################
# Set up files
######################################################################

files=" -f ${thisdir}/docker_compose/ros.docker-compose.yml"

if [ $REMOTE == "" ]; then
  files+=" -f ${thisdir}/docker_compose/astrobee.docker-compose.build.yml"
<<<<<<< HEAD
fi
files+=" -f ${thisdir}/docker_compose/astrobee.docker-compose.yml"

if [ "$os" == "focal" ]; then
  files+=" -f ${thisdir}/docker_compose/analyst.docker-compose.build.yml"
=======
  files+=" -f ${thisdir}/docker_compose/astrobee.docker-compose.yml"
fi

if [ "$os" == "focal" ]; then
  if [ $REMOTE == "" ]; then
    files+=" -f ${thisdir}/docker_compose/analyst.docker-compose.build.yml"
  fi
>>>>>>> e7ef39de
  files+=" -f ${thisdir}/docker_compose/analyst.docker-compose.yml"
fi

if [ $mast == 1 ]; then
	files+=" -f ${script_dir}/docker_compose/mast.docker-compose.yml"
fi

docker compose ${files} build<|MERGE_RESOLUTION|>--- conflicted
+++ resolved
@@ -137,13 +137,6 @@
 
 if [ $REMOTE == "" ]; then
   files+=" -f ${thisdir}/docker_compose/astrobee.docker-compose.build.yml"
-<<<<<<< HEAD
-fi
-files+=" -f ${thisdir}/docker_compose/astrobee.docker-compose.yml"
-
-if [ "$os" == "focal" ]; then
-  files+=" -f ${thisdir}/docker_compose/analyst.docker-compose.build.yml"
-=======
   files+=" -f ${thisdir}/docker_compose/astrobee.docker-compose.yml"
 fi
 
@@ -151,7 +144,6 @@
   if [ $REMOTE == "" ]; then
     files+=" -f ${thisdir}/docker_compose/analyst.docker-compose.build.yml"
   fi
->>>>>>> e7ef39de
   files+=" -f ${thisdir}/docker_compose/analyst.docker-compose.yml"
 fi
 
