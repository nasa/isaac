--- conflicted
+++ resolved
@@ -9,11 +9,7 @@
 For the Analyst notebook to be functional, it needs to start side-by-side with the database and the IUI (ISAAC user interface).
 To do so, the recommended method is to use the remote docker images, as:
 
-<<<<<<< HEAD
-	$ISAAC_SRC/scripts/docker/run.sh -analyst --no-sim --remote
-=======
 	$ISAAC_SRC/scripts/docker/run.sh --analyst --no-sim --remote
->>>>>>> dcf6689e
  
 The ISAAC UI is hosted in: http://localhost:8080
 The ArangoDB database is hosted in: http://localhost:8529
