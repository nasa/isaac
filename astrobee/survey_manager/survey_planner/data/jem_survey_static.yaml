--- conflicted
+++ resolved
@@ -53,15 +53,9 @@
   nod2_bay3: ["-pos", "10 0 4.8", "-att", "0 0 0 1"]
   nod2_bay4: ["-pos", "9 0 4.8", "-att", "0 0 0 1"]
   nod2_hatch_to_usl: ["-pos", "7.8 -3.5 4.8", "-att", "3.14 0 0 1"]
-<<<<<<< HEAD
-  nod2_hatch_from_usl: ["-pos", "7.8 -3.5 4.8", "-att", "0 0 1 0"]
-  usl_hatch_from_nod2: ["-pos", "5.3 -1.0 4.8", "-att", "3.14 0 0 1"]
-  usl_hatch_to_nod2: ["-pos", "5.3 -1.0 4.8", "-att", "0 0 1 0"]
-=======
   nod2_hatch_from_usl: ["-pos", "7.8 -3.5 4.8", "-att", "0 0 0 1"]
   usl_hatch_from_nod2: ["-pos", "5.3 -1.0 4.8", "-att", "3.14 0 0 1"]
   usl_hatch_to_nod2: ["-pos", "5.3 -1.0 4.8", "-att", "0 0 0 1"]
->>>>>>> d0cc317d
   usl_bay1: ["-pos", "4.7 0 4.8", "-att", "0 0 0 1"]
   usl_bay2: ["-pos", "3.65 0 4.8", "-att", "0 0 0 1"]
   usl_bay3: ["-pos", "2.6 0 4.8", "-att", "0 0 0 1"]
