import copy
import os
import pickle
import sys

import numpy as np
from emd_gmm import *
from gmm import *
from gmm_mml import GmmMml
from preprocess_data import *
from visualization import *

np.set_printoptions(threshold=sys.maxsize)
np.set_printoptions(suppress=True)

############
# Settings #
############

# Visualize GMMs
visualize = True

fake_data = False  # Generate point clouds

# Path to input data (.pk for pickled GMMs, PCL file,
# or bag files cropped to same positions at different times)
<<<<<<< HEAD
#t_0 = './data/ground_truth/ground_truth_run5.pcd'
#t_1 = './data/ground_truth/ground_truth_run4.pcd'

t_1 = './data/single_frame_bags/20230313_1901_survey_no_bag_panorama_precut.bag'
t_0 = './data/single_frame_bags/20230313_1908_survey_bag_panorama_precut.bag'

#t_0 = './data/single_frame_bags/run5_astrobee.bag'
#t_1 = './data/single_frame_bags/run1_astrobee.bag'

#t_0 = './data/image_reconstruction/run5.pcd'
#t_1 = './data/image_reconstruction/run2.pcd'

#t_0 = './saved_models/fake_data_t0_1.pk'
#t_1 = './saved_models/fake_data_t1_1.pk'

#t_0 = './saved_models/20230313_1901_survey_no_bag_panorama_precut_1.pk'
#t_1 = './saved_models/20230313_1908_survey_bag_panorama_precut_1.pk'

#t_0 = 'data/image_reconstruction/run5.pcd'
#t_1 = 'data/image_reconstruction/run4.pcd'
=======
t_0 = "./data/ground_truth/groundtruth_run5.pcd"
t_1 = "./data/ground_truth/groundtruth_run4.pcd"
# t_0 = './saved_models/fake_data_1.pk'
# t_1 = './saved_models/fake_data_2.pk'
>>>>>>> f0430175

# Get file extension
ext = os.path.splitext(os.path.basename(t_0))[1]

#############################
# Set up caching the models #
#############################
def get_filename(original_file):
    """Make sure the filename is unique"""
    counter = 1
    filename = original_file + "_{}"
    while os.path.isfile(".saved_models/" + filename.format(counter)):
        counter += 1
    filename = filename.format(counter)
    return filename


# Load pre-clustered GMMs if provided
if ext == ".pk":
    with open(t_0, "rb") as fi:
        (
            gmm1_init_bestk,
            gmm1_init_bestpp,
            gmm1_init_bestcov,
            gmm1_init_bestmu,
            predictions1,
        ) = pickle.load(fi)
    with open(t_1, "rb") as fi:
        (
            gmm2_init_bestk,
            gmm2_init_bestpp,
            gmm2_init_bestcov,
            gmm2_init_bestmu,
            predictions2,
        ) = pickle.load(fi)
else:
    if fake_data:
        filename_1 = get_filename("fake_data_t0")
        filename_2 = get_filename("fake_data_t1")
    else:
        filename_1 = get_filename(os.path.splitext(os.path.basename(t_0))[0])
        filename_2 = get_filename(os.path.splitext(os.path.basename(t_1))[0])

    t0_save_file = "./saved_models/" + filename_1 + ".pk"
    t1_save_file = "./saved_models/" + filename_2 + ".pk"

<<<<<<< HEAD
    # Select fake data type
    appearance = True   # Appearance vs. disappearance of Gaussians
=======
# Select fake data type
appearance = True  # Appearance vs. disappearance of Gaussians

# Visualize GMMs
visualize = True

###################
# Format the data #
###################

if fake_data:
    # Generate 3D data with 4 clusters
    # set Gaussian centers and covariances in 3D
    means = np.array(
        [[1, 0.0, 0.0], [0.0, 0.0, 0.0], [-0.5, -0.5, -0.5], [-0.8, 0.3, 0.4]]
    )
    covs = np.array(
        [
            np.diag([0.01, 0.01, 0.03]),
            np.diag([0.08, 0.01, 0.01]),
            np.diag([0.01, 0.05, 0.01]),
            np.diag([0.03, 0.07, 0.01]),
        ]
    )

    N = 1000  # Number of points to be generated for each cluster.
    points_a = []
    points_b = []

    for i in range(len(means)):
        x = np.random.multivariate_normal(means[i], covs[i], N)
        points_a.append(x)
        points_b.append(x)

    points1 = np.concatenate(points_a)

    if appearance:
        # Add an extra Gaussian
        means2 = np.array([[1.5, 1.5, 1.5], [0.2, 0.2, 0.2], [0.8, -0.03, -0.4]])
        covs2 = np.array(
            [
                np.diag([0.01, 0.01, 0.01]),
                np.diag([0.02, 0.01, 0.03]),
                np.diag([0.03, 0.02, 0.01]),
            ]
        )

        for i in range(len(means2)):
            x = np.random.multivariate_normal(means2[i], covs2[i], N)
            points_b.append(x)
>>>>>>> f0430175

    ###################
    # Format the data #
    ###################

<<<<<<< HEAD
    if fake_data:
        # Generate 3D data with 4 clusters
        # set Gaussian centers and covariances in 3D
        means = np.array([[1, 0.0, 0.0],
                  [0.0, 0.0, 0.0],
                          [-0.5, -0.5, -0.5],
                          [-0.8, 0.3, 0.4]])
        covs = np.array([np.diag([0.01, 0.01, 0.03]),
                         np.diag([0.08, 0.01, 0.01]),
                         np.diag([0.01, 0.05, 0.01]),
                         np.diag([0.03, 0.07, 0.01])])

        N = 1000 #Number of points to be generated for each cluster.
        points_a = []
        points_b = []

        for i in range(len(means)):
            x = np.random.multivariate_normal(means[i], covs[i], N )
            points_a.append(x)
            points_b.append(x)

        points1 = np.concatenate(points_a)
=======
    else:
        # Remove an extra Gaussian
        means2 = np.array([[1, 0.0, 0.0], [0.0, 0.0, 0.0], [-0.5, -0.5, -0.5]])
        covs2 = np.array(
            [
                np.diag([0.01, 0.01, 0.03]),
                np.diag([0.08, 0.01, 0.01]),
                np.diag([0.01, 0.05, 0.01]),
            ]
        )
        points_b = []

        for i in range(len(means2)):
            x2 = np.random.multivariate_normal(means2[i], covs2[i], N)
            points_b.append(x2)
>>>>>>> f0430175

        if appearance:
            # Add an extra Gaussian
            means2 = np.array([[1.5, 1.5, 1.5],
                              [0.2, 0.2, 0.2],
                              [0.8, -.03, -0.4]])
            covs2 = np.array([np.diag([0.01, 0.01, 0.01]),
                             np.diag([0.02, 0.01, 0.03]),
                             np.diag([0.03, 0.02, 0.01])])

<<<<<<< HEAD
            for i in range(len(means2)):
                x = np.random.multivariate_normal(means2[i], covs2[i], N )
                points_b.append(x)

            points2 = np.concatenate(points_b)
=======
elif ext == ".bag":  # sensor_msgs::PointCloud2 data from bagfile
    points1 = read_pc2_msgs(t_0)
    points2 = read_pc2_msgs(t_1)

elif ext == ".pcd":  # PCL formatted file (e.g. from reconstructed map)
    points1 = read_pcd(t_0)
    points2 = read_pcd(t_1)
else:
    sys.exit("Invalid file format")
>>>>>>> f0430175

        else:
            # Remove an extra Gaussian
            means2 = np.array([[1, 0.0, 0.0],
                              [0.0, 0.0, 0.0],
                              [-0.5, -0.5, -0.5]])
            covs2 = np.array([np.diag([0.01, 0.01, 0.03]),
                             np.diag([0.08, 0.01, 0.01]),
                             np.diag([0.01, 0.05, 0.01])])
            points_b = []

            for i in range(len(means2)):
                x2 = np.random.multivariate_normal(means2[i], covs2[i], N )
                points_b.append(x2)

            points2 = np.concatenate(points_b)

    elif ext == '.bag':       # sensor_msgs::PointCloud2 data from bagfile
        points1 = read_pc2_msgs(t_0)
        points2 = read_pc2_msgs(t_1)

    elif ext == '.pcd':       # PCL formatted file (e.g. from reconstructed map)
        points1 = read_pcd(t_0)
        points2 = read_pcd(t_1)
    else:
        sys.exit('Invalid file format')

<<<<<<< HEAD
=======
# Plot the figures
fig1 = plt.figure()
ax1 = fig1.add_subplot(111, projection="3d")
ax1.scatter(points1[:, 0], points1[:, 1], points1[:, 2], s=0.7, alpha=0.07)
fig2 = plt.figure()
ax2 = fig2.add_subplot(111, projection="3d")
ax2.scatter(points2[:, 0], points2[:, 1], points2[:, 2], s=0.7, alpha=0.07)
# plt.show()
>>>>>>> f0430175

    # Plot the figures
    fig1 = plt.figure()
    ax1 = fig1.add_subplot(111, projection='3d')
    ax1.scatter(points1[:,0], points1[:,1], points1[:,2], s=0.7, alpha=0.07)
    fig2 = plt.figure()
    ax2 = fig2.add_subplot(111, projection='3d')
    ax2.scatter(points2[:,0], points2[:,1], points2[:,2], s=0.7, alpha=0.07)
    #plt.show()

    #####################################
    # Cluster the point clouds int GMMs #
    #####################################

<<<<<<< HEAD
=======
if ext != ".pk":
>>>>>>> f0430175
    # Run split-and-merge expectation-maximization algorithm
    # described in "Unsupervised Learning of Finite Mixture Models" by Figueiredo et al.
    print("Fitting Gamma")
    gmm1_init = GmmMml()
    gmm1_init = gmm1_init.fit(points1, verb=True)
    gmm1_init_bestk = gmm1_init.bestk
    gmm1_init_bestpp = gmm1_init.bestpp
    gmm1_init_bestcov = gmm1_init.bestcov
    gmm1_init_bestmu = gmm1_init.bestmu
    predictions1 = gmm1_init.predict(points1)

    print("Fitting Theta")
    gmm2_init = GmmMml()
    gmm2_init = gmm2_init.fit(points2, verb=True)
    gmm2_init_bestk = gmm2_init.bestk
    gmm2_init_bestpp = gmm2_init.bestpp
    gmm2_init_bestcov = gmm2_init.bestcov
    gmm2_init_bestmu = gmm2_init.bestmu
    predictions2 = gmm2_init.predict(points2)


print("Gamma number of Gaussians: " + str(gmm1_init_bestk))
print("Theta number of Gaussians: " + str(gmm2_init_bestk))

# Move the GMMs to a new data structure to be able to remove
# Gaussians from GMMs for change detection
gamma_t0 = GMM(gmm1_init_bestpp[0, :], gmm1_init_bestmu, gmm1_init_bestcov)
theta_t1 = GMM(gmm2_init_bestpp[0, :], gmm2_init_bestmu, gmm2_init_bestcov)

######################################
# Generate GMM with Detected Changes #
######################################


def find_emd(gmm1, gmm2):
    """Find the Earth Mover's Distance between two GMMs"""
    emdgmm = EMDGMM(gmm1.weights, gmm2.weights)
    emdgmm.get_distance(gmm1.means, gmm2.means)
    emdgmm.calculate_emd()
    return emdgmm.emd


def greedy_select_gmm(gamma, theta, start_emd):
    """Find the Gaussian in Theta that contributes the
    highest degree of positive change (i.e., removal results
    in the lowest EMD) and return "best" Theta GMM from which such
    Gaussian has been removed
    """

    lowest_emd = start_emd  # Metric for degree of change
    best_theta = theta
    best_gauss = GMM(
        np.array([]), np.array([]).reshape((0, 3)), np.array([]).reshape((0, 3))
    )  # GMM w/ k=1

    # Remove Gaussians one at a time and track which contributes most change
    for gauss in range(theta.n_gaussians - 1):
        theta_temp = copy.deepcopy(theta)
        removed_gauss = theta_temp.remove_gaussian(gauss)  # Remove the next Gaussian
        new_emd = find_emd(gamma, theta_temp)

        # print("NEW EMD: " + str(new_emd) + " LOWEST: " + str(lowest_emd))

        if new_emd < lowest_emd:
            lowest_emd = new_emd
            best_theta = theta_temp
            best_gauss = removed_gauss

    return lowest_emd, best_theta, best_gauss


def change_detection(gamma, theta):
    """Greedily remove Gaussians that contribute the most change
    and place them into a tertiary "change" GMM
    """

    # Initialize empty Pi (change) GMM
    pi = GMM(np.array([]), np.array([]).reshape((0, 3)), None)

    # Iteratively remove Gaussians from "after" GMM until EMD is the same
    dGMM_old = find_emd(gamma, theta)
    dGMM, new_theta, best_gauss = greedy_select_gmm(gamma, theta, dGMM_old)

    for i in range(new_theta.n_gaussians):
        if best_gauss.n_gaussians == 0:
            break

        # Update Pi with new Gaussian
        pi.add_gaussian(best_gauss)

        # Obtain "best Gaussian" that produces highest degree of change
        dGMM, new_theta, best_gauss = greedy_select_gmm(gamma, new_theta, dGMM_old)
        if dGMM_old > dGMM:
            dGMM_old = dGMM
        else:
            break

    # Map the change Gaussians back to the original Theta GMM
    theta_changes = []
    for gauss in range(pi.n_gaussians):
        change_gauss = np.where(np.prod(gmm2_init_bestmu == pi.means[gauss], axis=-1))
        theta_changes.append(change_gauss)

    # Readjust the Pi covariance shape back to [3,3,K]
<<<<<<< HEAD
    if pi.n_gaussians != 0:
        pi.covariances = pi.covariances.reshape(pi.n_gaussians,3,3).T
    return pi

pi_appearances = change_detection(gamma_t0, theta_t1)
pi_disappearances = change_detection(theta_t1, gamma_t0)

# Output change Gaussian information
print()
print("CHANGE GAUSSIANS")
print("################################")
print("Clusters associated with appearances: " + str(pi_appearances.n_gaussians))
print("Clusters associated with disappearances: " + str(pi_disappearances.n_gaussians))
=======
    pi.covariances = pi.covariances.reshape(pi.n_gaussians, 3, 3).T
    return pi


pi = change_detection(gamma_t0, theta_t1)
>>>>>>> f0430175


def get_diag(covs, k):
    """Get diagonal covariance from full covariance
    matrix for plotting"""

    diag_covs = []
    for i in range(k):
        cov = covs[:, :, i]
        l = len(cov[0])
        diag = [cov[j][j] for j in range(l)]
        diag_covs.append(diag)
    return np.array(diag_covs)


########################
# Visualize the Output #
########################
if visualize:
    gmm1_k = gmm1_init_bestk
    gmm2_k = gmm2_init_bestk

<<<<<<< HEAD
    fig = plt.figure(figsize=(12, 4))
    ax1 = fig.add_subplot(141, projection='3d')
    ax1.set(xlabel="X", ylabel="Y", zlabel="Z")
    ax1.view_init(elev=-75, azim=-90)
    ax1.title.set_text('Gamma (Before)')

    ax2 = fig.add_subplot(142, projection='3d')
    ax2.set(xlabel="X", ylabel="Y", zlabel="Z")
    ax2.view_init(elev=-75, azim=-90)
    ax2.title.set_text('Theta (After)')

    ax3 = fig.add_subplot(143, projection='3d')
    ax3.set(xlabel="X", ylabel="Y", zlabel="Z")
    ax3.view_init(elev=-75, azim=-90)
    ax3.title.set_text('Pi (Appearances)')

    ax4 = fig.add_subplot(144, projection='3d')
    ax4.set(xlabel="X", ylabel="Y", zlabel="Z")
    ax4.view_init(elev=-75, azim=-90)
    ax4.title.set_text('Pi (Disappearances)')
=======
    fig = plt.figure(figsize=(9, 3))
    ax1 = fig.add_subplot(131, projection="3d")
    ax1.set(xlabel="X", ylabel="Y", zlabel="Z")
    ax1.title.set_text("Gamma (Before)")

    ax2 = fig.add_subplot(132, projection="3d")
    ax2.set(xlabel="X", ylabel="Y", zlabel="Z")
    ax2.title.set_text("Theta (After)")

    ax3 = fig.add_subplot(133, projection="3d")
    ax3.set(xlabel="X", ylabel="Y", zlabel="Z")
    ax3.title.set_text("Delta (Changes)")
>>>>>>> f0430175

    # GMM 1 (Gamma)
    diag_covs1 = get_diag(gmm1_init_bestcov, gmm1_init_bestk)
    visualize_3d_gmm(
        points1,
        predictions1,
        gmm1_init_bestpp[0],
        gmm1_init_bestmu.T,
        np.sqrt(diag_covs1).T,
        gmm1_k,
        ax1,
    )

    # GMM 2 (Theta)
    diag_covs2 = get_diag(gmm2_init_bestcov, gmm2_init_bestk)
    visualize_3d_gmm(
        points2,
        predictions2,
        gmm2_init_bestpp[0],
        gmm2_init_bestmu.T,
        np.sqrt(diag_covs2).T,
        gmm2_k,
        ax2,
    )

<<<<<<< HEAD
    # Appearance GMM (Pi 1), compared to GMM2 original points
    piagonal = get_diag(pi_appearances.covariances, pi_appearances.weights.shape[0])
    visualize_3d_gmm(points2, predictions2, pi_appearances.weights, pi_appearances.means.T, np.sqrt(piagonal).T, gmm2_k, ax3)

    # Disappearance GMM (Pi 2), compared to GMM2 original points
    piagonal_dis = get_diag(pi_disappearances.covariances, pi_disappearances.weights.shape[0])
    visualize_3d_gmm(points2, predictions2, pi_disappearances.weights, pi_disappearances.means.T, np.sqrt(piagonal_dis).T, gmm2_k, ax4)

    # Save model parameters for future use
    if ext != ".pk":
        with open(t0_save_file, 'wb') as fi:
            pickle.dump([gmm1_init.bestk, gmm1_init.bestpp, gmm1_init.bestcov, gmm1_init.bestmu, predictions1, points1], fi)
        with open(t1_save_file, 'wb') as fi:
            pickle.dump([gmm2_init.bestk, gmm2_init.bestpp, gmm2_init.bestcov, gmm2_init.bestmu, predictions2, points2], fi)
=======
    # Change GMM (Pi), compared to GMM2 original points
    piagonal = get_diag(pi.covariances, pi.weights.shape[0])
    visualize_3d_gmm(
        points2, predictions2, pi.weights, pi.means.T, np.sqrt(piagonal).T, gmm2_k, ax3
    )

    # Save model parameters for future use
    if ext != ".pk":
        with open(t0_save_file, "wb") as fi:
            pickle.dump(
                [
                    gmm1_init.bestk,
                    gmm1_init.bestpp,
                    gmm1_init.bestcov,
                    gmm1_init.bestmu,
                    predictions1,
                ],
                fi,
            )
        with open(t1_save_file, "wb") as fi:
            pickle.dump(
                [
                    gmm2_init.bestk,
                    gmm2_init.bestpp,
                    gmm2_init.bestcov,
                    gmm2_init.bestmu,
                    predictions2,
                ],
                fi,
            )
>>>>>>> f0430175

        print("Saved to: ")
        print("    " + str(t0_save_file))
        print("    " + str(t1_save_file))

plt.show()
<|MERGE_RESOLUTION|>--- conflicted
+++ resolved
@@ -1,542 +1,381 @@
-import copy
-import os
-import pickle
-import sys
-
-import numpy as np
-from emd_gmm import *
-from gmm import *
-from gmm_mml import GmmMml
-from preprocess_data import *
-from visualization import *
-
-np.set_printoptions(threshold=sys.maxsize)
-np.set_printoptions(suppress=True)
-
-############
-# Settings #
-############
-
-# Visualize GMMs
-visualize = True
-
-fake_data = False  # Generate point clouds
-
-# Path to input data (.pk for pickled GMMs, PCL file,
-# or bag files cropped to same positions at different times)
-<<<<<<< HEAD
-#t_0 = './data/ground_truth/ground_truth_run5.pcd'
-#t_1 = './data/ground_truth/ground_truth_run4.pcd'
-
-t_1 = './data/single_frame_bags/20230313_1901_survey_no_bag_panorama_precut.bag'
-t_0 = './data/single_frame_bags/20230313_1908_survey_bag_panorama_precut.bag'
-
-#t_0 = './data/single_frame_bags/run5_astrobee.bag'
-#t_1 = './data/single_frame_bags/run1_astrobee.bag'
-
-#t_0 = './data/image_reconstruction/run5.pcd'
-#t_1 = './data/image_reconstruction/run2.pcd'
-
-#t_0 = './saved_models/fake_data_t0_1.pk'
-#t_1 = './saved_models/fake_data_t1_1.pk'
-
-#t_0 = './saved_models/20230313_1901_survey_no_bag_panorama_precut_1.pk'
-#t_1 = './saved_models/20230313_1908_survey_bag_panorama_precut_1.pk'
-
-#t_0 = 'data/image_reconstruction/run5.pcd'
-#t_1 = 'data/image_reconstruction/run4.pcd'
-=======
-t_0 = "./data/ground_truth/groundtruth_run5.pcd"
-t_1 = "./data/ground_truth/groundtruth_run4.pcd"
-# t_0 = './saved_models/fake_data_1.pk'
-# t_1 = './saved_models/fake_data_2.pk'
->>>>>>> f0430175
-
-# Get file extension
-ext = os.path.splitext(os.path.basename(t_0))[1]
-
-#############################
-# Set up caching the models #
-#############################
-def get_filename(original_file):
-    """Make sure the filename is unique"""
-    counter = 1
-    filename = original_file + "_{}"
-    while os.path.isfile(".saved_models/" + filename.format(counter)):
-        counter += 1
-    filename = filename.format(counter)
-    return filename
-
-
-# Load pre-clustered GMMs if provided
-if ext == ".pk":
-    with open(t_0, "rb") as fi:
-        (
-            gmm1_init_bestk,
-            gmm1_init_bestpp,
-            gmm1_init_bestcov,
-            gmm1_init_bestmu,
-            predictions1,
-        ) = pickle.load(fi)
-    with open(t_1, "rb") as fi:
-        (
-            gmm2_init_bestk,
-            gmm2_init_bestpp,
-            gmm2_init_bestcov,
-            gmm2_init_bestmu,
-            predictions2,
-        ) = pickle.load(fi)
-else:
-    if fake_data:
-        filename_1 = get_filename("fake_data_t0")
-        filename_2 = get_filename("fake_data_t1")
-    else:
-        filename_1 = get_filename(os.path.splitext(os.path.basename(t_0))[0])
-        filename_2 = get_filename(os.path.splitext(os.path.basename(t_1))[0])
-
-    t0_save_file = "./saved_models/" + filename_1 + ".pk"
-    t1_save_file = "./saved_models/" + filename_2 + ".pk"
-
-<<<<<<< HEAD
-    # Select fake data type
-    appearance = True   # Appearance vs. disappearance of Gaussians
-=======
-# Select fake data type
-appearance = True  # Appearance vs. disappearance of Gaussians
-
-# Visualize GMMs
-visualize = True
-
-###################
-# Format the data #
-###################
-
-if fake_data:
-    # Generate 3D data with 4 clusters
-    # set Gaussian centers and covariances in 3D
-    means = np.array(
-        [[1, 0.0, 0.0], [0.0, 0.0, 0.0], [-0.5, -0.5, -0.5], [-0.8, 0.3, 0.4]]
-    )
-    covs = np.array(
-        [
-            np.diag([0.01, 0.01, 0.03]),
-            np.diag([0.08, 0.01, 0.01]),
-            np.diag([0.01, 0.05, 0.01]),
-            np.diag([0.03, 0.07, 0.01]),
-        ]
-    )
-
-    N = 1000  # Number of points to be generated for each cluster.
-    points_a = []
-    points_b = []
-
-    for i in range(len(means)):
-        x = np.random.multivariate_normal(means[i], covs[i], N)
-        points_a.append(x)
-        points_b.append(x)
-
-    points1 = np.concatenate(points_a)
-
-    if appearance:
-        # Add an extra Gaussian
-        means2 = np.array([[1.5, 1.5, 1.5], [0.2, 0.2, 0.2], [0.8, -0.03, -0.4]])
-        covs2 = np.array(
-            [
-                np.diag([0.01, 0.01, 0.01]),
-                np.diag([0.02, 0.01, 0.03]),
-                np.diag([0.03, 0.02, 0.01]),
-            ]
-        )
-
-        for i in range(len(means2)):
-            x = np.random.multivariate_normal(means2[i], covs2[i], N)
-            points_b.append(x)
->>>>>>> f0430175
-
-    ###################
-    # Format the data #
-    ###################
-
-<<<<<<< HEAD
-    if fake_data:
-        # Generate 3D data with 4 clusters
-        # set Gaussian centers and covariances in 3D
-        means = np.array([[1, 0.0, 0.0],
-                  [0.0, 0.0, 0.0],
-                          [-0.5, -0.5, -0.5],
-                          [-0.8, 0.3, 0.4]])
-        covs = np.array([np.diag([0.01, 0.01, 0.03]),
-                         np.diag([0.08, 0.01, 0.01]),
-                         np.diag([0.01, 0.05, 0.01]),
-                         np.diag([0.03, 0.07, 0.01])])
-
-        N = 1000 #Number of points to be generated for each cluster.
-        points_a = []
-        points_b = []
-
-        for i in range(len(means)):
-            x = np.random.multivariate_normal(means[i], covs[i], N )
-            points_a.append(x)
-            points_b.append(x)
-
-        points1 = np.concatenate(points_a)
-=======
-    else:
-        # Remove an extra Gaussian
-        means2 = np.array([[1, 0.0, 0.0], [0.0, 0.0, 0.0], [-0.5, -0.5, -0.5]])
-        covs2 = np.array(
-            [
-                np.diag([0.01, 0.01, 0.03]),
-                np.diag([0.08, 0.01, 0.01]),
-                np.diag([0.01, 0.05, 0.01]),
-            ]
-        )
-        points_b = []
-
-        for i in range(len(means2)):
-            x2 = np.random.multivariate_normal(means2[i], covs2[i], N)
-            points_b.append(x2)
->>>>>>> f0430175
-
-        if appearance:
-            # Add an extra Gaussian
-            means2 = np.array([[1.5, 1.5, 1.5],
-                              [0.2, 0.2, 0.2],
-                              [0.8, -.03, -0.4]])
-            covs2 = np.array([np.diag([0.01, 0.01, 0.01]),
-                             np.diag([0.02, 0.01, 0.03]),
-                             np.diag([0.03, 0.02, 0.01])])
-
-<<<<<<< HEAD
-            for i in range(len(means2)):
-                x = np.random.multivariate_normal(means2[i], covs2[i], N )
-                points_b.append(x)
-
-            points2 = np.concatenate(points_b)
-=======
-elif ext == ".bag":  # sensor_msgs::PointCloud2 data from bagfile
-    points1 = read_pc2_msgs(t_0)
-    points2 = read_pc2_msgs(t_1)
-
-elif ext == ".pcd":  # PCL formatted file (e.g. from reconstructed map)
-    points1 = read_pcd(t_0)
-    points2 = read_pcd(t_1)
-else:
-    sys.exit("Invalid file format")
->>>>>>> f0430175
-
-        else:
-            # Remove an extra Gaussian
-            means2 = np.array([[1, 0.0, 0.0],
-                              [0.0, 0.0, 0.0],
-                              [-0.5, -0.5, -0.5]])
-            covs2 = np.array([np.diag([0.01, 0.01, 0.03]),
-                             np.diag([0.08, 0.01, 0.01]),
-                             np.diag([0.01, 0.05, 0.01])])
-            points_b = []
-
-            for i in range(len(means2)):
-                x2 = np.random.multivariate_normal(means2[i], covs2[i], N )
-                points_b.append(x2)
-
-            points2 = np.concatenate(points_b)
-
-    elif ext == '.bag':       # sensor_msgs::PointCloud2 data from bagfile
-        points1 = read_pc2_msgs(t_0)
-        points2 = read_pc2_msgs(t_1)
-
-    elif ext == '.pcd':       # PCL formatted file (e.g. from reconstructed map)
-        points1 = read_pcd(t_0)
-        points2 = read_pcd(t_1)
-    else:
-        sys.exit('Invalid file format')
-
-<<<<<<< HEAD
-=======
-# Plot the figures
-fig1 = plt.figure()
-ax1 = fig1.add_subplot(111, projection="3d")
-ax1.scatter(points1[:, 0], points1[:, 1], points1[:, 2], s=0.7, alpha=0.07)
-fig2 = plt.figure()
-ax2 = fig2.add_subplot(111, projection="3d")
-ax2.scatter(points2[:, 0], points2[:, 1], points2[:, 2], s=0.7, alpha=0.07)
-# plt.show()
->>>>>>> f0430175
-
-    # Plot the figures
-    fig1 = plt.figure()
-    ax1 = fig1.add_subplot(111, projection='3d')
-    ax1.scatter(points1[:,0], points1[:,1], points1[:,2], s=0.7, alpha=0.07)
-    fig2 = plt.figure()
-    ax2 = fig2.add_subplot(111, projection='3d')
-    ax2.scatter(points2[:,0], points2[:,1], points2[:,2], s=0.7, alpha=0.07)
-    #plt.show()
-
-    #####################################
-    # Cluster the point clouds int GMMs #
-    #####################################
-
-<<<<<<< HEAD
-=======
-if ext != ".pk":
->>>>>>> f0430175
-    # Run split-and-merge expectation-maximization algorithm
-    # described in "Unsupervised Learning of Finite Mixture Models" by Figueiredo et al.
-    print("Fitting Gamma")
-    gmm1_init = GmmMml()
-    gmm1_init = gmm1_init.fit(points1, verb=True)
-    gmm1_init_bestk = gmm1_init.bestk
-    gmm1_init_bestpp = gmm1_init.bestpp
-    gmm1_init_bestcov = gmm1_init.bestcov
-    gmm1_init_bestmu = gmm1_init.bestmu
-    predictions1 = gmm1_init.predict(points1)
-
-    print("Fitting Theta")
-    gmm2_init = GmmMml()
-    gmm2_init = gmm2_init.fit(points2, verb=True)
-    gmm2_init_bestk = gmm2_init.bestk
-    gmm2_init_bestpp = gmm2_init.bestpp
-    gmm2_init_bestcov = gmm2_init.bestcov
-    gmm2_init_bestmu = gmm2_init.bestmu
-    predictions2 = gmm2_init.predict(points2)
-
-
-print("Gamma number of Gaussians: " + str(gmm1_init_bestk))
-print("Theta number of Gaussians: " + str(gmm2_init_bestk))
-
-# Move the GMMs to a new data structure to be able to remove
-# Gaussians from GMMs for change detection
-gamma_t0 = GMM(gmm1_init_bestpp[0, :], gmm1_init_bestmu, gmm1_init_bestcov)
-theta_t1 = GMM(gmm2_init_bestpp[0, :], gmm2_init_bestmu, gmm2_init_bestcov)
-
-######################################
-# Generate GMM with Detected Changes #
-######################################
-
-
-def find_emd(gmm1, gmm2):
-    """Find the Earth Mover's Distance between two GMMs"""
-    emdgmm = EMDGMM(gmm1.weights, gmm2.weights)
-    emdgmm.get_distance(gmm1.means, gmm2.means)
-    emdgmm.calculate_emd()
-    return emdgmm.emd
-
-
-def greedy_select_gmm(gamma, theta, start_emd):
-    """Find the Gaussian in Theta that contributes the
-    highest degree of positive change (i.e., removal results
-    in the lowest EMD) and return "best" Theta GMM from which such
-    Gaussian has been removed
-    """
-
-    lowest_emd = start_emd  # Metric for degree of change
-    best_theta = theta
-    best_gauss = GMM(
-        np.array([]), np.array([]).reshape((0, 3)), np.array([]).reshape((0, 3))
-    )  # GMM w/ k=1
-
-    # Remove Gaussians one at a time and track which contributes most change
-    for gauss in range(theta.n_gaussians - 1):
-        theta_temp = copy.deepcopy(theta)
-        removed_gauss = theta_temp.remove_gaussian(gauss)  # Remove the next Gaussian
-        new_emd = find_emd(gamma, theta_temp)
-
-        # print("NEW EMD: " + str(new_emd) + " LOWEST: " + str(lowest_emd))
-
-        if new_emd < lowest_emd:
-            lowest_emd = new_emd
-            best_theta = theta_temp
-            best_gauss = removed_gauss
-
-    return lowest_emd, best_theta, best_gauss
-
-
-def change_detection(gamma, theta):
-    """Greedily remove Gaussians that contribute the most change
-    and place them into a tertiary "change" GMM
-    """
-
-    # Initialize empty Pi (change) GMM
-    pi = GMM(np.array([]), np.array([]).reshape((0, 3)), None)
-
-    # Iteratively remove Gaussians from "after" GMM until EMD is the same
-    dGMM_old = find_emd(gamma, theta)
-    dGMM, new_theta, best_gauss = greedy_select_gmm(gamma, theta, dGMM_old)
-
-    for i in range(new_theta.n_gaussians):
-        if best_gauss.n_gaussians == 0:
-            break
-
-        # Update Pi with new Gaussian
-        pi.add_gaussian(best_gauss)
-
-        # Obtain "best Gaussian" that produces highest degree of change
-        dGMM, new_theta, best_gauss = greedy_select_gmm(gamma, new_theta, dGMM_old)
-        if dGMM_old > dGMM:
-            dGMM_old = dGMM
-        else:
-            break
-
-    # Map the change Gaussians back to the original Theta GMM
-    theta_changes = []
-    for gauss in range(pi.n_gaussians):
-        change_gauss = np.where(np.prod(gmm2_init_bestmu == pi.means[gauss], axis=-1))
-        theta_changes.append(change_gauss)
-
-    # Readjust the Pi covariance shape back to [3,3,K]
-<<<<<<< HEAD
-    if pi.n_gaussians != 0:
-        pi.covariances = pi.covariances.reshape(pi.n_gaussians,3,3).T
-    return pi
-
-pi_appearances = change_detection(gamma_t0, theta_t1)
-pi_disappearances = change_detection(theta_t1, gamma_t0)
-
-# Output change Gaussian information
-print()
-print("CHANGE GAUSSIANS")
-print("################################")
-print("Clusters associated with appearances: " + str(pi_appearances.n_gaussians))
-print("Clusters associated with disappearances: " + str(pi_disappearances.n_gaussians))
-=======
-    pi.covariances = pi.covariances.reshape(pi.n_gaussians, 3, 3).T
-    return pi
-
-
-pi = change_detection(gamma_t0, theta_t1)
->>>>>>> f0430175
-
-
-def get_diag(covs, k):
-    """Get diagonal covariance from full covariance
-    matrix for plotting"""
-
-    diag_covs = []
-    for i in range(k):
-        cov = covs[:, :, i]
-        l = len(cov[0])
-        diag = [cov[j][j] for j in range(l)]
-        diag_covs.append(diag)
-    return np.array(diag_covs)
-
-
-########################
-# Visualize the Output #
-########################
-if visualize:
-    gmm1_k = gmm1_init_bestk
-    gmm2_k = gmm2_init_bestk
-
-<<<<<<< HEAD
-    fig = plt.figure(figsize=(12, 4))
-    ax1 = fig.add_subplot(141, projection='3d')
-    ax1.set(xlabel="X", ylabel="Y", zlabel="Z")
-    ax1.view_init(elev=-75, azim=-90)
-    ax1.title.set_text('Gamma (Before)')
-
-    ax2 = fig.add_subplot(142, projection='3d')
-    ax2.set(xlabel="X", ylabel="Y", zlabel="Z")
-    ax2.view_init(elev=-75, azim=-90)
-    ax2.title.set_text('Theta (After)')
-
-    ax3 = fig.add_subplot(143, projection='3d')
-    ax3.set(xlabel="X", ylabel="Y", zlabel="Z")
-    ax3.view_init(elev=-75, azim=-90)
-    ax3.title.set_text('Pi (Appearances)')
-
-    ax4 = fig.add_subplot(144, projection='3d')
-    ax4.set(xlabel="X", ylabel="Y", zlabel="Z")
-    ax4.view_init(elev=-75, azim=-90)
-    ax4.title.set_text('Pi (Disappearances)')
-=======
-    fig = plt.figure(figsize=(9, 3))
-    ax1 = fig.add_subplot(131, projection="3d")
-    ax1.set(xlabel="X", ylabel="Y", zlabel="Z")
-    ax1.title.set_text("Gamma (Before)")
-
-    ax2 = fig.add_subplot(132, projection="3d")
-    ax2.set(xlabel="X", ylabel="Y", zlabel="Z")
-    ax2.title.set_text("Theta (After)")
-
-    ax3 = fig.add_subplot(133, projection="3d")
-    ax3.set(xlabel="X", ylabel="Y", zlabel="Z")
-    ax3.title.set_text("Delta (Changes)")
->>>>>>> f0430175
-
-    # GMM 1 (Gamma)
-    diag_covs1 = get_diag(gmm1_init_bestcov, gmm1_init_bestk)
-    visualize_3d_gmm(
-        points1,
-        predictions1,
-        gmm1_init_bestpp[0],
-        gmm1_init_bestmu.T,
-        np.sqrt(diag_covs1).T,
-        gmm1_k,
-        ax1,
-    )
-
-    # GMM 2 (Theta)
-    diag_covs2 = get_diag(gmm2_init_bestcov, gmm2_init_bestk)
-    visualize_3d_gmm(
-        points2,
-        predictions2,
-        gmm2_init_bestpp[0],
-        gmm2_init_bestmu.T,
-        np.sqrt(diag_covs2).T,
-        gmm2_k,
-        ax2,
-    )
-
-<<<<<<< HEAD
-    # Appearance GMM (Pi 1), compared to GMM2 original points
-    piagonal = get_diag(pi_appearances.covariances, pi_appearances.weights.shape[0])
-    visualize_3d_gmm(points2, predictions2, pi_appearances.weights, pi_appearances.means.T, np.sqrt(piagonal).T, gmm2_k, ax3)
-
-    # Disappearance GMM (Pi 2), compared to GMM2 original points
-    piagonal_dis = get_diag(pi_disappearances.covariances, pi_disappearances.weights.shape[0])
-    visualize_3d_gmm(points2, predictions2, pi_disappearances.weights, pi_disappearances.means.T, np.sqrt(piagonal_dis).T, gmm2_k, ax4)
-
-    # Save model parameters for future use
-    if ext != ".pk":
-        with open(t0_save_file, 'wb') as fi:
-            pickle.dump([gmm1_init.bestk, gmm1_init.bestpp, gmm1_init.bestcov, gmm1_init.bestmu, predictions1, points1], fi)
-        with open(t1_save_file, 'wb') as fi:
-            pickle.dump([gmm2_init.bestk, gmm2_init.bestpp, gmm2_init.bestcov, gmm2_init.bestmu, predictions2, points2], fi)
-=======
-    # Change GMM (Pi), compared to GMM2 original points
-    piagonal = get_diag(pi.covariances, pi.weights.shape[0])
-    visualize_3d_gmm(
-        points2, predictions2, pi.weights, pi.means.T, np.sqrt(piagonal).T, gmm2_k, ax3
-    )
-
-    # Save model parameters for future use
-    if ext != ".pk":
-        with open(t0_save_file, "wb") as fi:
-            pickle.dump(
-                [
-                    gmm1_init.bestk,
-                    gmm1_init.bestpp,
-                    gmm1_init.bestcov,
-                    gmm1_init.bestmu,
-                    predictions1,
-                ],
-                fi,
-            )
-        with open(t1_save_file, "wb") as fi:
-            pickle.dump(
-                [
-                    gmm2_init.bestk,
-                    gmm2_init.bestpp,
-                    gmm2_init.bestcov,
-                    gmm2_init.bestmu,
-                    predictions2,
-                ],
-                fi,
-            )
->>>>>>> f0430175
-
-        print("Saved to: ")
-        print("    " + str(t0_save_file))
-        print("    " + str(t1_save_file))
-
-plt.show()
+import copy
+import os
+import pickle
+import sys
+
+import numpy as np
+from emd_gmm import *
+from gmm import *
+from gmm_mml import GmmMml
+from preprocess_data import *
+from visualization import *
+
+np.set_printoptions(threshold=sys.maxsize)
+np.set_printoptions(suppress=True)
+
+############
+# Settings #
+############
+
+# Visualize GMMs
+visualize = True
+
+fake_data = False  # Generate point clouds
+
+# Path to input data (.pk for pickled GMMs, PCL file,
+# or bag files cropped to same positions at different times)
+
+#t_0 = './data/ground_truth/ground_truth_run5.pcd'
+#t_1 = './data/ground_truth/ground_truth_run4.pcd'
+
+t_1 = './data/single_frame_bags/20230313_1901_survey_no_bag_panorama_precut.bag'
+t_0 = './data/single_frame_bags/20230313_1908_survey_bag_panorama_precut.bag'
+
+#t_0 = './data/single_frame_bags/run5_astrobee.bag'
+#t_1 = './data/single_frame_bags/run1_astrobee.bag'
+
+#t_0 = './data/image_reconstruction/run5.pcd'
+#t_1 = './data/image_reconstruction/run2.pcd'
+
+#t_0 = './saved_models/fake_data_t0_1.pk'
+#t_1 = './saved_models/fake_data_t1_1.pk'
+
+#t_0 = './saved_models/20230313_1901_survey_no_bag_panorama_precut_1.pk'
+#t_1 = './saved_models/20230313_1908_survey_bag_panorama_precut_1.pk'
+
+#t_0 = 'data/image_reconstruction/run5.pcd'
+#t_1 = 'data/image_reconstruction/run4.pcd'
+
+# Get file extension
+ext = os.path.splitext(os.path.basename(t_0))[1]
+
+#############################
+# Set up caching the models #
+#############################
+def get_filename(original_file):
+    """Make sure the filename is unique"""
+    counter = 1
+    filename = original_file + "_{}"
+    while os.path.isfile(".saved_models/" + filename.format(counter)):
+        counter += 1
+    filename = filename.format(counter)
+    return filename
+
+
+# Load pre-clustered GMMs if provided
+if ext == ".pk":
+    with open(t_0, "rb") as fi:
+        (
+            gmm1_init_bestk,
+            gmm1_init_bestpp,
+            gmm1_init_bestcov,
+            gmm1_init_bestmu,
+            predictions1,
+        ) = pickle.load(fi)
+    with open(t_1, "rb") as fi:
+        (
+            gmm2_init_bestk,
+            gmm2_init_bestpp,
+            gmm2_init_bestcov,
+            gmm2_init_bestmu,
+            predictions2,
+        ) = pickle.load(fi)
+else:
+    if fake_data:
+        filename_1 = get_filename("fake_data_t0")
+        filename_2 = get_filename("fake_data_t1")
+    else:
+        filename_1 = get_filename(os.path.splitext(os.path.basename(t_0))[0])
+        filename_2 = get_filename(os.path.splitext(os.path.basename(t_1))[0])
+
+    t0_save_file = "./saved_models/" + filename_1 + ".pk"
+    t1_save_file = "./saved_models/" + filename_2 + ".pk"
+
+    # Select fake data type
+    appearance = True   # Appearance vs. disappearance of Gaussians
+
+    ###################
+    # Format the data #
+    ###################
+
+    if fake_data:
+        # Generate 3D data with 4 clusters
+        # set Gaussian centers and covariances in 3D
+        means = np.array([[1, 0.0, 0.0],
+                  [0.0, 0.0, 0.0],
+                          [-0.5, -0.5, -0.5],
+                          [-0.8, 0.3, 0.4]])
+        covs = np.array([np.diag([0.01, 0.01, 0.03]),
+                         np.diag([0.08, 0.01, 0.01]),
+                         np.diag([0.01, 0.05, 0.01]),
+                         np.diag([0.03, 0.07, 0.01])])
+
+        N = 1000 #Number of points to be generated for each cluster.
+        points_a = []
+        points_b = []
+
+        for i in range(len(means)):
+            x = np.random.multivariate_normal(means[i], covs[i], N )
+            points_a.append(x)
+            points_b.append(x)
+
+        points1 = np.concatenate(points_a)
+
+        if appearance:
+            # Add an extra Gaussian
+            means2 = np.array([[1.5, 1.5, 1.5],
+                              [0.2, 0.2, 0.2],
+                              [0.8, -.03, -0.4]])
+            covs2 = np.array([np.diag([0.01, 0.01, 0.01]),
+                             np.diag([0.02, 0.01, 0.03]),
+                             np.diag([0.03, 0.02, 0.01])])
+
+            for i in range(len(means2)):
+                x = np.random.multivariate_normal(means2[i], covs2[i], N )
+                points_b.append(x)
+
+            points2 = np.concatenate(points_b)
+
+        else:
+            # Remove an extra Gaussian
+            means2 = np.array([[1, 0.0, 0.0],
+                              [0.0, 0.0, 0.0],
+                              [-0.5, -0.5, -0.5]])
+            covs2 = np.array([np.diag([0.01, 0.01, 0.03]),
+                             np.diag([0.08, 0.01, 0.01]),
+                             np.diag([0.01, 0.05, 0.01])])
+            points_b = []
+
+            for i in range(len(means2)):
+                x2 = np.random.multivariate_normal(means2[i], covs2[i], N )
+                points_b.append(x2)
+
+            points2 = np.concatenate(points_b)
+
+    elif ext == '.bag':       # sensor_msgs::PointCloud2 data from bagfile
+        points1 = read_pc2_msgs(t_0)
+        points2 = read_pc2_msgs(t_1)
+
+    elif ext == '.pcd':       # PCL formatted file (e.g. from reconstructed map)
+        points1 = read_pcd(t_0)
+        points2 = read_pcd(t_1)
+    else:
+        sys.exit('Invalid file format')
+
+
+    # Plot the figures
+    fig1 = plt.figure()
+    ax1 = fig1.add_subplot(111, projection='3d')
+    ax1.scatter(points1[:,0], points1[:,1], points1[:,2], s=0.7, alpha=0.07)
+    fig2 = plt.figure()
+    ax2 = fig2.add_subplot(111, projection='3d')
+    ax2.scatter(points2[:,0], points2[:,1], points2[:,2], s=0.7, alpha=0.07)
+    #plt.show()
+
+    #####################################
+    # Cluster the point clouds int GMMs #
+    #####################################
+
+    # Run split-and-merge expectation-maximization algorithm
+    # described in "Unsupervised Learning of Finite Mixture Models" by Figueiredo et al.
+    print("Fitting Gamma")
+    gmm1_init = GmmMml()
+    gmm1_init = gmm1_init.fit(points1, verb=True)
+    gmm1_init_bestk = gmm1_init.bestk
+    gmm1_init_bestpp = gmm1_init.bestpp
+    gmm1_init_bestcov = gmm1_init.bestcov
+    gmm1_init_bestmu = gmm1_init.bestmu
+    predictions1 = gmm1_init.predict(points1)
+
+    print("Fitting Theta")
+    gmm2_init = GmmMml()
+    gmm2_init = gmm2_init.fit(points2, verb=True)
+    gmm2_init_bestk = gmm2_init.bestk
+    gmm2_init_bestpp = gmm2_init.bestpp
+    gmm2_init_bestcov = gmm2_init.bestcov
+    gmm2_init_bestmu = gmm2_init.bestmu
+    predictions2 = gmm2_init.predict(points2)
+
+
+print("Gamma number of Gaussians: " + str(gmm1_init_bestk))
+print("Theta number of Gaussians: " + str(gmm2_init_bestk))
+
+# Move the GMMs to a new data structure to be able to remove
+# Gaussians from GMMs for change detection
+gamma_t0 = GMM(gmm1_init_bestpp[0, :], gmm1_init_bestmu, gmm1_init_bestcov)
+theta_t1 = GMM(gmm2_init_bestpp[0, :], gmm2_init_bestmu, gmm2_init_bestcov)
+
+######################################
+# Generate GMM with Detected Changes #
+######################################
+
+
+def find_emd(gmm1, gmm2):
+    """Find the Earth Mover's Distance between two GMMs"""
+    emdgmm = EMDGMM(gmm1.weights, gmm2.weights)
+    emdgmm.get_distance(gmm1.means, gmm2.means)
+    emdgmm.calculate_emd()
+    return emdgmm.emd
+
+
+def greedy_select_gmm(gamma, theta, start_emd):
+    """Find the Gaussian in Theta that contributes the
+    highest degree of positive change (i.e., removal results
+    in the lowest EMD) and return "best" Theta GMM from which such
+    Gaussian has been removed
+    """
+
+    lowest_emd = start_emd  # Metric for degree of change
+    best_theta = theta
+    best_gauss = GMM(
+        np.array([]), np.array([]).reshape((0, 3)), np.array([]).reshape((0, 3))
+    )  # GMM w/ k=1
+
+    # Remove Gaussians one at a time and track which contributes most change
+    for gauss in range(theta.n_gaussians - 1):
+        theta_temp = copy.deepcopy(theta)
+        removed_gauss = theta_temp.remove_gaussian(gauss)  # Remove the next Gaussian
+        new_emd = find_emd(gamma, theta_temp)
+
+        # print("NEW EMD: " + str(new_emd) + " LOWEST: " + str(lowest_emd))
+
+        if new_emd < lowest_emd:
+            lowest_emd = new_emd
+            best_theta = theta_temp
+            best_gauss = removed_gauss
+
+    return lowest_emd, best_theta, best_gauss
+
+
+def change_detection(gamma, theta):
+    """Greedily remove Gaussians that contribute the most change
+    and place them into a tertiary "change" GMM
+    """
+
+    # Initialize empty Pi (change) GMM
+    pi = GMM(np.array([]), np.array([]).reshape((0, 3)), None)
+
+    # Iteratively remove Gaussians from "after" GMM until EMD is the same
+    dGMM_old = find_emd(gamma, theta)
+    dGMM, new_theta, best_gauss = greedy_select_gmm(gamma, theta, dGMM_old)
+
+    for i in range(new_theta.n_gaussians):
+        if best_gauss.n_gaussians == 0:
+            break
+
+        # Update Pi with new Gaussian
+        pi.add_gaussian(best_gauss)
+
+        # Obtain "best Gaussian" that produces highest degree of change
+        dGMM, new_theta, best_gauss = greedy_select_gmm(gamma, new_theta, dGMM_old)
+        if dGMM_old > dGMM:
+            dGMM_old = dGMM
+        else:
+            break
+
+    # Map the change Gaussians back to the original Theta GMM
+    theta_changes = []
+    for gauss in range(pi.n_gaussians):
+        change_gauss = np.where(np.prod(gmm2_init_bestmu == pi.means[gauss], axis=-1))
+        theta_changes.append(change_gauss)
+
+    # Readjust the Pi covariance shape back to [3,3,K]
+    if pi.n_gaussians != 0:
+        pi.covariances = pi.covariances.reshape(pi.n_gaussians,3,3).T
+    return pi
+
+pi_appearances = change_detection(gamma_t0, theta_t1)
+pi_disappearances = change_detection(theta_t1, gamma_t0)
+
+# Output change Gaussian information
+print()
+print("CHANGE GAUSSIANS")
+print("################################")
+print("Clusters associated with appearances: " + str(pi_appearances.n_gaussians))
+print("Clusters associated with disappearances: " + str(pi_disappearances.n_gaussians))
+
+def get_diag(covs, k):
+    """Get diagonal covariance from full covariance
+    matrix for plotting"""
+
+    diag_covs = []
+    for i in range(k):
+        cov = covs[:, :, i]
+        l = len(cov[0])
+        diag = [cov[j][j] for j in range(l)]
+        diag_covs.append(diag)
+    return np.array(diag_covs)
+
+
+########################
+# Visualize the Output #
+########################
+if visualize:
+    gmm1_k = gmm1_init_bestk
+    gmm2_k = gmm2_init_bestk
+
+    fig = plt.figure(figsize=(12, 4))
+    ax1 = fig.add_subplot(141, projection='3d')
+    ax1.set(xlabel="X", ylabel="Y", zlabel="Z")
+    ax1.view_init(elev=-75, azim=-90)
+    ax1.title.set_text('Gamma (Before)')
+
+    ax2 = fig.add_subplot(142, projection='3d')
+    ax2.set(xlabel="X", ylabel="Y", zlabel="Z")
+    ax2.view_init(elev=-75, azim=-90)
+    ax2.title.set_text('Theta (After)')
+
+    ax3 = fig.add_subplot(143, projection='3d')
+    ax3.set(xlabel="X", ylabel="Y", zlabel="Z")
+    ax3.view_init(elev=-75, azim=-90)
+    ax3.title.set_text('Pi (Appearances)')
+
+    ax4 = fig.add_subplot(144, projection='3d')
+    ax4.set(xlabel="X", ylabel="Y", zlabel="Z")
+    ax4.view_init(elev=-75, azim=-90)
+    ax4.title.set_text('Pi (Disappearances)')
+
+    # GMM 1 (Gamma)
+    diag_covs1 = get_diag(gmm1_init_bestcov, gmm1_init_bestk)
+    visualize_3d_gmm(
+        points1,
+        predictions1,
+        gmm1_init_bestpp[0],
+        gmm1_init_bestmu.T,
+        np.sqrt(diag_covs1).T,
+        gmm1_k,
+        ax1,
+    )
+
+    # GMM 2 (Theta)
+    diag_covs2 = get_diag(gmm2_init_bestcov, gmm2_init_bestk)
+    visualize_3d_gmm(
+        points2,
+        predictions2,
+        gmm2_init_bestpp[0],
+        gmm2_init_bestmu.T,
+        np.sqrt(diag_covs2).T,
+        gmm2_k,
+        ax2,
+    )
+
+    # Appearance GMM (Pi 1), compared to GMM2 original points
+    piagonal = get_diag(pi_appearances.covariances, pi_appearances.weights.shape[0])
+    visualize_3d_gmm(points2, predictions2, pi_appearances.weights, pi_appearances.means.T, np.sqrt(piagonal).T, gmm2_k, ax3)
+
+    # Disappearance GMM (Pi 2), compared to GMM2 original points
+    piagonal_dis = get_diag(pi_disappearances.covariances, pi_disappearances.weights.shape[0])
+    visualize_3d_gmm(points2, predictions2, pi_disappearances.weights, pi_disappearances.means.T, np.sqrt(piagonal_dis).T, gmm2_k, ax4)
+
+    # Save model parameters for future use
+    if ext != ".pk":
+        with open(t0_save_file, 'wb') as fi:
+            pickle.dump([gmm1_init.bestk, gmm1_init.bestpp, gmm1_init.bestcov, gmm1_init.bestmu, predictions1, points1], fi)
+        with open(t1_save_file, 'wb') as fi:
+            pickle.dump([gmm2_init.bestk, gmm2_init.bestpp, gmm2_init.bestcov, gmm2_init.bestmu, predictions2, points2], fi)
+
+        print("Saved to: ")
+        print("    " + str(t0_save_file))
+        print("    " + str(t1_save_file))
+
+plt.show()