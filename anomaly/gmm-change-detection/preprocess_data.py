# Converts ROS sensor_msgs:PointCloud2 to a
# python-PCL-filtered numpy array

import math
import time

import geometry_msgs
import matplotlib.pyplot as plt
import numpy as np
import pcl
import pcl.pcl_visualization
import ros_numpy
import rosbag
import rospy
import sensor_msgs
from PIL import Image


# See https://stackoverflow.com/questions/39772424
def convert_pc2_pcl(data):
    data.__class__ = sensor_msgs.msg._PointCloud2.PointCloud2
    offset_sorted = {f.offset: f for f in data.fields}
    data.fields = [f for (_, f) in sorted(offset_sorted.items())]

    pc = ros_numpy.numpify(data)
    height = pc.shape[0]
    if len(pc.shape) == 1:  # Unordered PC2 structure
        np_points = np.zeros((height, 3), dtype=np.float32)
        np_points[:, 0] = np.resize(pc["x"], height)
        np_points[:, 1] = np.resize(pc["y"], height)
        np_points[:, 2] = np.resize(pc["z"], height)
        p = pcl.PointCloud(np.array(np_points, dtype=np.float32))

    else:  # Ordered PC2 structure
        width = pc.shape[1]
        np_points = np.zeros((height * width, 3), dtype=np.float32)
        np_points[:, 0] = np.resize(pc["x"], height * width)
        np_points[:, 1] = np.resize(pc["y"], height * width)
        np_points[:, 2] = np.resize(pc["z"], height * width)
        p = pcl.PointCloud(np.array(np_points, dtype=np.float32))
    return p


# Outlier and downsample filtering of data
def filter_pcl(pcl_data):
    p = pcl_data
    pcl.save(p, "normal.pcd")

    # Statistical Outlier Filter
    fil = p.make_statistical_outlier_filter()
    fil.set_mean_k(50)
    fil.set_std_dev_mul_thresh(1.0)

    # pcl.save(fil.filter(), "inliers.pcd")
    # fil.set_negative(True)
    # pcl.save(fil.filter(), "outliers.pcd")

    # Downsample outlier filtered data
    # fil = fil.make_voxel_grid_filter()
    # fil.set_leaf_size(0.01, 0.01, 0.01)
    # pcl.save(fil.filter(), "downsample.pcd")

    # Conversion from pcl to numpy array
    # np_arr = fil.filter().to_array()
    np_arr = p.to_array()
    return np_arr


# Obtain and concatenate point clouds remapped with ground truth transform
def concat_ground_truth_msgs(bagfile):
    skipped = 100  # Number of messages to skip over
    n_points = 171 * 224  # 171 rows x 224 columns
    n_msgs = rosbag.Bag(bagfile).get_message_count("/hw/depth_haz/points/ground_truth")
    n_msgs_used = math.floor(n_msgs / skipped)
    merged_pcl = np.empty((n_msgs_used * n_points, 3), dtype=np.float32)

    count = 0
    i = 0
    for topic, msg, t in rosbag.Bag(bagfile).read_messages():
        if topic == "/hw/depth_haz/points/ground_truth":
            count += 1
            if count % skipped == 0:
                np_arr = convert_pc2_pcl(msg).to_array()
                merged_pcl[i : i + n_points, :] = np_arr
                i += n_points

    p = pcl.PointCloud(merged_pcl)
    pcl.save(p, "ground_truth_run5.pcd")
    return p


# Process data from bagfile
def read_pc2_msgs(bagfile):
<<<<<<< HEAD
=======
    count = 0
>>>>>>> f0430175
    for topic, msg, t in rosbag.Bag(bagfile).read_messages():
        if topic == "/hw/depth_haz/extended/amplitude_int":
            np_im = ros_numpy.image.image_to_numpy(msg)
            data = Image.fromarray(np_im)

        if topic == "/hw/depth_haz/points" or topic == "/hw/depth_haz/points/ground_truth":
            p = convert_pc2_pcl(msg)
            np_arr = filter_pcl(p)

<<<<<<< HEAD
            if 'data' in locals():
                data.show()
                data.save("image.png")
                return np_arr
=======
            # Count number of frames to process
            if count == 7:
                break
            count += 1
>>>>>>> f0430175
    return np_arr


# Process PCD point cloud directly
def read_pcd(pcdfile):
    p = pcl.load(pcdfile)
    np_arr = filter_pcl(p)
    return np_arr


if __name__ == "__main__":
    # filtered_data = read_pc2_msgs('/home/jcsanto3/bagfile-data/groundtruth/run5_precut.bag')
    concat_ground_truth_msgs("./groundtruth_run5.bag")<|MERGE_RESOLUTION|>--- conflicted
+++ resolved
@@ -61,8 +61,8 @@
     # pcl.save(fil.filter(), "downsample.pcd")
 
     # Conversion from pcl to numpy array
-    # np_arr = fil.filter().to_array()
-    np_arr = p.to_array()
+    np_arr = fil.filter().to_array()
+    #np_arr = p.to_array()
     return np_arr
 
 
@@ -91,10 +91,6 @@
 
 # Process data from bagfile
 def read_pc2_msgs(bagfile):
-<<<<<<< HEAD
-=======
-    count = 0
->>>>>>> f0430175
     for topic, msg, t in rosbag.Bag(bagfile).read_messages():
         if topic == "/hw/depth_haz/extended/amplitude_int":
             np_im = ros_numpy.image.image_to_numpy(msg)
@@ -104,17 +100,10 @@
             p = convert_pc2_pcl(msg)
             np_arr = filter_pcl(p)
 
-<<<<<<< HEAD
             if 'data' in locals():
                 data.show()
                 data.save("image.png")
                 return np_arr
-=======
-            # Count number of frames to process
-            if count == 7:
-                break
-            count += 1
->>>>>>> f0430175
     return np_arr
 
 
