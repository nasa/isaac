## To run data generation:

<<<<<<< HEAD
1. Check to make sure that no instances of Ignition Gazebo are already running. Multiple instances WILL prevent data from being generated. Use `top` and look for instances of `ruby`.
2. Build the contents of `ign_plugins`. (Ensure that `ign_plugins/build/libDataGeneration.so` exists.)
3. `./generate_data.sh -c CONFIG_NAME -o PATH/TO/OUTPUT/DIR`, e.g. `./generate_data.sh -c handrail -o data`
4. Click the refresh button in Image Display, then select one of the two "/segmentation_camera/..." topics. (This causes the ignition gazebo GUI to subscribe to the sensor, which forces it to run continuously. Otherwise, it won't generate any data.)
5. Click the run button.
=======
0. Check to make sure that no instances of Ignition Gazebo are already running. Multiple instances WILL prevent data from being generated.
1. Build the contents of `ign_plugins`. (Ensure that `ign_plugins/build/libDataGeneration.so` exists.)
2. `./generate_data.sh -c CONFIG_NAME -o $OUTPUT_DIR`, e.g. `./generate_data.sh -c handrail -o data`
3. Click the refresh button in Image Display, then select one of the two "/segmentation_camera/..." topics from the dropdown menu. (This causes the ignition gazebo GUI to subscribe to the sensor, which forces it to run continuously. Otherwise, it won't generate any data.)
4. Click the run button. Once all target objects are done, CTRL+C from the terminal to exit.

NOTE: Due to a weird off-by-one bug that I can't quite eradicate, the first generated set of images (`$OUTPUT_DIR/colored_maps/colored_0000000.png`, `$OUTPUT_DIR/images/image_0000000.png`, and `$OUTPUT_DIR/labels_maps/labels_0000000.png`) do not have ground truth data recorded; nor do they get counted towards `NUM_IMAGES_EACH`. The easiest way to deal with this issue is to just delete these three images after data generation. `generate_data.sh` has an interrupt hook that should handle this, so you probably don't need to do anything assuming Ignition Gazebo quits gracefully (not a foregone conclusion), but be aware.
>>>>>>> 3ef725cb
<|MERGE_RESOLUTION|>--- conflicted
+++ resolved
@@ -1,17 +1,9 @@
 ## To run data generation:
 
-<<<<<<< HEAD
 1. Check to make sure that no instances of Ignition Gazebo are already running. Multiple instances WILL prevent data from being generated. Use `top` and look for instances of `ruby`.
 2. Build the contents of `ign_plugins`. (Ensure that `ign_plugins/build/libDataGeneration.so` exists.)
-3. `./generate_data.sh -c CONFIG_NAME -o PATH/TO/OUTPUT/DIR`, e.g. `./generate_data.sh -c handrail -o data`
-4. Click the refresh button in Image Display, then select one of the two "/segmentation_camera/..." topics. (This causes the ignition gazebo GUI to subscribe to the sensor, which forces it to run continuously. Otherwise, it won't generate any data.)
-5. Click the run button.
-=======
-0. Check to make sure that no instances of Ignition Gazebo are already running. Multiple instances WILL prevent data from being generated.
-1. Build the contents of `ign_plugins`. (Ensure that `ign_plugins/build/libDataGeneration.so` exists.)
-2. `./generate_data.sh -c CONFIG_NAME -o $OUTPUT_DIR`, e.g. `./generate_data.sh -c handrail -o data`
-3. Click the refresh button in Image Display, then select one of the two "/segmentation_camera/..." topics from the dropdown menu. (This causes the ignition gazebo GUI to subscribe to the sensor, which forces it to run continuously. Otherwise, it won't generate any data.)
-4. Click the run button. Once all target objects are done, CTRL+C from the terminal to exit.
+3. `./generate_data.sh -c CONFIG_NAME -o $OUTPUT_DIR`, e.g. `./generate_data.sh -c handrail -o data`
+4. Click the refresh button in Image Display, then select one of the two "/segmentation_camera/..." topics from the dropdown menu. (This causes the ignition gazebo GUI to subscribe to the sensor, which forces it to run continuously. Otherwise, it won't generate any data.)
+5. Click the run button. Once all target objects are done, CTRL+C from the terminal to exit.
 
-NOTE: Due to a weird off-by-one bug that I can't quite eradicate, the first generated set of images (`$OUTPUT_DIR/colored_maps/colored_0000000.png`, `$OUTPUT_DIR/images/image_0000000.png`, and `$OUTPUT_DIR/labels_maps/labels_0000000.png`) do not have ground truth data recorded; nor do they get counted towards `NUM_IMAGES_EACH`. The easiest way to deal with this issue is to just delete these three images after data generation. `generate_data.sh` has an interrupt hook that should handle this, so you probably don't need to do anything assuming Ignition Gazebo quits gracefully (not a foregone conclusion), but be aware.
->>>>>>> 3ef725cb
+NOTE: Due to a weird off-by-one bug that I can't quite eradicate, the first generated set of images (`$OUTPUT_DIR/colored_maps/colored_0000000.png`, `$OUTPUT_DIR/images/image_0000000.png`, and `$OUTPUT_DIR/labels_maps/labels_0000000.png`) do not have ground truth data recorded; nor do they get counted towards `NUM_IMAGES_EACH`. The easiest way to deal with this issue is to just delete these three images after data generation. `generate_data.sh` has an interrupt hook that should handle this, so you probably don't need to do anything assuming Ignition Gazebo quits gracefully (not a foregone conclusion), but be aware.