--- conflicted
+++ resolved
@@ -4,22 +4,15 @@
   analyst_notebook:
     # Launches analyst notebook
     #
-<<<<<<< HEAD
-    image: ${REMOTE}/isaac_analyst_notebook
-    command: "/ros_entrypoint.sh"
-    hostname: isaac_notebook
-    container_name: isaac_analyst_notebook
-=======
     image: ${REMOTE:-isaac}/isaac_analyst_notebook
     command: "/ros_entrypoint.sh"
     hostname: isaac_notebook
     container_name: isaac_notebook
->>>>>>> dcf6689e
     build: 
       context: ${ISAAC_PATH}
       dockerfile: ${ISAAC_PATH}/scripts/docker/analyst.Dockerfile
       args:
-        REMOTE: ${REMOTE:-isaac/}
+        REMOTE: ${REMOTE:-isaac}
     ports:
       - "8888:8888"
     environment:
