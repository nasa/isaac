<<<<<<< HEAD
# ISAAC (Integrated System for Autonomous and Adaptive Caretaking)

The ISAAC project has three main technical thrusts:

1. **Integrated data**: The current state of the art is that data from sensors associated with different facility
   subsystems (Structures, GN&C, and ECLSS, etc.) remain siloed. ISAAC technology unifies facility data and models with
   autonomous robotics, linking data streams from facility subsystems, sensor networks, and robots, as well as linking 3D
   geometry and sensor data map layers, and detecting changes and anomalies.
2. **Integrated control interface**: Current state of the art manages facilities with largely independent interface tools
   for different subsystems. Interfaces have different heritage, design assumptions and operator interface styles. Subsystem
   interactions are hard to analyze due to poor connectivity between separate tools. ISAAC technology combines interface
   tools for facility subsystems and autonomous robots; improves system-level situation awareness, situation understanding,
   and operator productivity; enables linking and embedding between tools to improve subsystem interaction analysis; and
   supports the entire activity life cycle from planning through execution and analysis.
3. **Coordinated execution**: The current state of the art for executing facility activities that require coordination
   between subsystems is either manual commanding (operator tracks dependencies between subsystems) or simple sequencing
   that can be brittle to even minor contingencies during execution. ISAAC technology models dependencies, uses automated
   planning to translate a high-level task definition to a plan that can work given the current system state (e.g. include
   actions to open hatches so that a robot can move where needed), and leverages ISAAC’s integrated data technology to
   watch for execution contingencies and trigger replanning as needed. This technology will reduce the time to effect
   changes on the system during critical faults and emergencies.
=======
# ISAAC Software

### About

The Integrated System for Autonomous and Adaptive Caretaking project is developing technology for combining robots inside a spacecraft with vehicle infrastructure subsystems, to form an integrated autonomous system.
The system validates its technology through demonstrations using the Astrobee free-flier robots, existing robots onboard the International Space Station as analogs for future robots that will be developed for the Gateway.

The ISAAC project actively develops in a variety of repos hosted at
Ames and JSC.
>>>>>>> d9083f93

This `isaac` repo serves as a master for integrating an end-to-end
demo that draws on code from the other repos as well as directly
including a significant amount of the ISAAC code, mostly relating to
<<<<<<< HEAD
the Astrobee robot). This repository includes:

- [Astrobee software](astrobee/) for inspection, cargo transport, and measuring wifi signal strength
- [Dense mapping](dense_map/geometry_mapper) to create a textured 3D map
- [Wifi mapping](dense_map/volumetric_mapper) to map WIFI signals
- [Image analysis](img_analysis) module to train a neural network to detect anomalies

You may also be interested in the separate repository for the [ISAAC User Interface](https://github.com/nasa/isaac_user_interface),
which enables monitoring of multiple robots through a web browser.
=======
the Astrobee robot.

>>>>>>> d9083f93

### System requirements

The `isaac` repo depends on the `astrobee` repo, therefore it inherits
the same system requirements. You must use Ubuntu 16.04 to 20.04 64-bit. When
running in simulation, certain Gazebo plugins require appropriate
<<<<<<< HEAD
graphics drivers. See INSTALL.md in that repository for more
information.
=======
graphics drivers.
>>>>>>> d9083f93

### Usage

There are two main ways to install and run `isaac`:

1. For development: Build the `isaac` code on your native Ubuntu OS (or
   inside a normal virtual machine) in a way that makes it convenient
   for you to edit and incrementally recompile.

2. For demo: For the ISAAC integrated demo, many ISAAC repos are
   checked out, built, and run in a distributed fashion across
   multiple docker containers. The `isaac` code itself is built and
   run inside one of these containers. Note that the in-docker build
   is managed by the Dockerfile and completely separate from any build
   in your native OS, and you don't need to install for development
   prior to installing for demo.

<<<<<<< HEAD
[Instructions on installing and using the ISAAC Software](INSTALL.md). [For running
the demos](DEMO_INSTALL.md)
=======
[Instructions on installing and using the ISAAC Software](https://nasa.github.io/isaac/html/md_INSTALL.html). For running the [docker demos](https://nasa.github.io/isaac/html/md_DEMO_INSTALL.html)
>>>>>>> d9083f93

### Documentation

[The documentation is auto-generated from the contents of this repository.](https://nasa.github.io/isaac/documentation.html)

To compile the documentation locally (make sure you have the latest doxygen installed):

    doxygen isaac.doxyfile

### Contributing

The ISAAC Software is open source, and we welcome contributions from the public.
Please submit pull requests to the `develop` branch. For us to merge any pull
requests, we must request that contributors sign and submit either an [Individual Contributor License Agreement](https://github.com/nasa/isaac/blob/94996bc1a20fa090336e67b3db5c10a9bb30f0f7/doc/cla/ISAAC_Individual%20CLA.pdf) or a [Corporate Contributor License
Agreement](https://github.com/nasa/isaac/blob/94996bc1a20fa090336e67b3db5c10a9bb30f0f7/doc/cla/ISAAC_Corporate%20CLA.pdf) due to NASA legal requirements. Thank you for your understanding.

### License

Copyright (c) 2021, United States Government, as represented by the
Administrator of the National Aeronautics and Space Administration.
All rights reserved.

The "ISAAC - Integrated System for Autonomous and Adaptive Caretaking
platform" software is licensed under the Apache License, Version 2.0
"License"); you may not use this file except in compliance with the License. You
may obtain a copy of the License at http://www.apache.org/licenses/LICENSE-2.0.

Unless required by applicable law or agreed to in writing, software distributed
under the License is distributed on an "AS IS" BASIS, WITHOUT WARRANTIES OR
CONDITIONS OF ANY KIND, either express or implied. See the License for the
specific language governing permissions and limitations under the License.<|MERGE_RESOLUTION|>--- conflicted
+++ resolved
@@ -1,4 +1,3 @@
-<<<<<<< HEAD
 # ISAAC (Integrated System for Autonomous and Adaptive Caretaking)
 
 The ISAAC project has three main technical thrusts:
@@ -20,22 +19,10 @@
    actions to open hatches so that a robot can move where needed), and leverages ISAAC’s integrated data technology to
    watch for execution contingencies and trigger replanning as needed. This technology will reduce the time to effect
    changes on the system during critical faults and emergencies.
-=======
-# ISAAC Software
-
-### About
-
-The Integrated System for Autonomous and Adaptive Caretaking project is developing technology for combining robots inside a spacecraft with vehicle infrastructure subsystems, to form an integrated autonomous system.
-The system validates its technology through demonstrations using the Astrobee free-flier robots, existing robots onboard the International Space Station as analogs for future robots that will be developed for the Gateway.
-
-The ISAAC project actively develops in a variety of repos hosted at
-Ames and JSC.
->>>>>>> d9083f93
 
 This `isaac` repo serves as a master for integrating an end-to-end
 demo that draws on code from the other repos as well as directly
 including a significant amount of the ISAAC code, mostly relating to
-<<<<<<< HEAD
 the Astrobee robot). This repository includes:
 
 - [Astrobee software](astrobee/) for inspection, cargo transport, and measuring wifi signal strength
@@ -45,22 +32,14 @@
 
 You may also be interested in the separate repository for the [ISAAC User Interface](https://github.com/nasa/isaac_user_interface),
 which enables monitoring of multiple robots through a web browser.
-=======
-the Astrobee robot.
-
->>>>>>> d9083f93
 
 ### System requirements
 
 The `isaac` repo depends on the `astrobee` repo, therefore it inherits
 the same system requirements. You must use Ubuntu 16.04 to 20.04 64-bit. When
 running in simulation, certain Gazebo plugins require appropriate
-<<<<<<< HEAD
 graphics drivers. See INSTALL.md in that repository for more
 information.
-=======
-graphics drivers.
->>>>>>> d9083f93
 
 ### Usage
 
@@ -78,12 +57,7 @@
    in your native OS, and you don't need to install for development
    prior to installing for demo.
 
-<<<<<<< HEAD
-[Instructions on installing and using the ISAAC Software](INSTALL.md). [For running
-the demos](DEMO_INSTALL.md)
-=======
 [Instructions on installing and using the ISAAC Software](https://nasa.github.io/isaac/html/md_INSTALL.html). For running the [docker demos](https://nasa.github.io/isaac/html/md_DEMO_INSTALL.html)
->>>>>>> d9083f93
 
 ### Documentation
 
