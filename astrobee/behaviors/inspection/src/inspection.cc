--- conflicted
+++ resolved
@@ -123,11 +123,7 @@
 geometry_msgs::PoseArray Inspection::GetCurrentInspectionPose() {
   // Draw camera frostum
   if (cameras_.find(curr_camera_) != cameras_.end()) {
-<<<<<<< HEAD
-    cameras_.find(curr_camera_)->second.DrawCameraFrostum(points_[inspection_counter_].poses.front(), pub_cam_);
-=======
     cameras_.find(curr_camera_)->second.DrawCameraFrustum(points_[inspection_counter_].poses.front(), pub_cam_);
->>>>>>> afb3be42
   }
 
   geometry_msgs::PoseArray result;
@@ -373,11 +369,7 @@
     // Pivot point
     marker.pose.position = points.poses[i].position;
 
-<<<<<<< HEAD
-    // Poits along the x-axis
-=======
     // Points along the x-axis
->>>>>>> afb3be42
     marker.id =  i * 3;
     marker.pose.orientation = points.poses[i].orientation;
     // Define color
@@ -388,11 +380,7 @@
     // Add arrow for visualization
     msg_visual.markers.push_back(marker);
 
-<<<<<<< HEAD
-    // Poits along the y-axis
-=======
     // Points along the y-axis
->>>>>>> afb3be42
     marker.id =  1 + i * 3;
     marker.pose.orientation = msg_conversions::eigen_to_ros_quat(
       msg_conversions::ros_to_eigen_quat(points.poses[i].orientation) * Eigen::Quaterniond(0.707, 0, 0, 0.707));
@@ -404,11 +392,7 @@
     // Add arrow for visualization
     msg_visual.markers.push_back(marker);
 
-<<<<<<< HEAD
-    // Poits along the z-axis
-=======
     // Points along the z-axis
->>>>>>> afb3be42
     marker.id =  2 + i * 3;
     marker.pose.orientation = msg_conversions::eigen_to_ros_quat(
       msg_conversions::ros_to_eigen_quat(points.poses[i].orientation) * Eigen::Quaterniond(0.707, 0, -0.707, 0));
