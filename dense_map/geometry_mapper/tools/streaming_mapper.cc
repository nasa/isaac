--- conflicted
+++ resolved
@@ -179,12 +179,8 @@
 
   // Set the config path to ISAAC
   char* path;
-<<<<<<< HEAD
-  if ((path = getenv("CUSTOM_CONFIG_DIR")) == NULL) ROS_FATAL("Could not find the config path.");
-=======
-  if ((path = getenv("ISAAC_CONFIG_DIR")) == NULL)
-    ROS_FATAL("Could not find the config path. Ensure that ISAAC_CONFIG_DIR was set.");
->>>>>>> fbc91b52
+  if ((path = getenv("CUSTOM_CONFIG_DIR")) == NULL)
+    ROS_FATAL("Could not find the config path. Ensure that CUSTOM_CONFIG_DIR was set.");
   config_params.SetPath(path);
 
   config_params.AddFile("dense_map/streaming_mapper.config");
