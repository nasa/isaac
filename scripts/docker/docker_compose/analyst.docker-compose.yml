version: "2.1"
services:

  analyst_notebook:
    # Launches analyst notebook
    #
    image: ${REMOTE:-isaac}/isaac_analyst_notebook
    command: "/ros_entrypoint.sh"
    hostname: isaac_notebook
    container_name: isaac_notebook
    build: 
      context: ${ISAAC_PATH}
      dockerfile: ${ISAAC_PATH}/scripts/docker/analyst.Dockerfile
      args:
        REMOTE: ${REMOTE:-isaac}
    ports:
      - "8888:8888"
    environment:
      - JUPYTER_TOKEN=isaac
      - ROS_MASTER_URI=http://rosmaster:11311
      - ROS_IP=172.19.0.12
    networks:
      isaac:
        ipv4_address: 172.19.0.12
    volumes:
<<<<<<< HEAD
      - ${ISAAC_PATH:-.}/analyst/workspace:/home/analyst/
      - ${DATA_PATH:-$HOME/data}:/home/analyst/data
      - ${BAGS_PATH:-$HOME/data/bags}:/home/analyst/data/bags
=======
      - type: bind
        source: ${ASTROBEE_PATH}
        target: /src/astrobee/src
      - type: bind
        source: ${ISAAC_PATH}
        target: /src/isaac/src
      - type: bind
        source: ${ISAAC_PATH:-.}/analyst/workspace
        target: /home/analyst/
      - type: bind
        source: ${DATA_PATH:-$HOME/data}
        target: /home/analyst/data
      - type: bind
        source: ${BAGS_PATH:-$HOME/data/bags}
        target: /home/analyst/data/bags
>>>>>>> e7ef39de
<|MERGE_RESOLUTION|>--- conflicted
+++ resolved
@@ -23,11 +23,6 @@
       isaac:
         ipv4_address: 172.19.0.12
     volumes:
-<<<<<<< HEAD
-      - ${ISAAC_PATH:-.}/analyst/workspace:/home/analyst/
-      - ${DATA_PATH:-$HOME/data}:/home/analyst/data
-      - ${BAGS_PATH:-$HOME/data/bags}:/home/analyst/data/bags
-=======
       - type: bind
         source: ${ASTROBEE_PATH}
         target: /src/astrobee/src
@@ -42,5 +37,4 @@
         target: /home/analyst/data
       - type: bind
         source: ${BAGS_PATH:-$HOME/data/bags}
-        target: /home/analyst/data/bags
->>>>>>> e7ef39de
+        target: /home/analyst/data/bags