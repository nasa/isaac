--- conflicted
+++ resolved
@@ -72,11 +72,7 @@
         ;; completed-panorama: The goal to add if you want the plan to include collecting a
         ;; panorama. For now, goals specify ?robot and ?order parameters that constrain
         ;; multi-robot task allocation and task ordering.
-<<<<<<< HEAD
-        (completed-panorama ?robot - robot ?order - order ?location - location)
-=======
         (completed-panorama ?robot - robot ?order - order ?location - location )
->>>>>>> a378d01e
 
         ;; completed-stereo: The goal to add if you want the plan to include collecting a stereo
         ;; survey. For now, goals specify ?robot and ?order parameters that constrain multi-robot
@@ -87,9 +83,6 @@
         ;; used for collision checking. It's assumed that ?base and ?bound are not adjacent
         ;; locations. If future stereo surveys violate these assumptions the model will need to be
         ;; revisited.
-<<<<<<< HEAD
-        (completed-stereo ?robot - robot ?order - order ?base ?bound - location)
-=======
         (completed-stereo ?robot - robot ?order - order ?base ?bound - location )
 
 	;; completed-let-other-robot-reach: The goal to add if you want one robot to wait for the
@@ -97,7 +90,6 @@
 	;; ?order values). This basically enables a user to provide a specific kind of
 	;; between-robots ordering hint to the planner.
 	(completed-let-other-robot-reach ?robot - robot ?order - order ?loc - location )
->>>>>>> a378d01e
     )
 
     (:functions
