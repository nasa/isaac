{
 "cells": [
  {
   "cell_type": "markdown",
   "metadata": {
    "tags": []
   },
   "source": [
    "# Import bagfiles to Database for Analysis\n",
    "\n",
    "The database used is ArangoDB. If you followed the Analyst notebook startup procedure [here](https://nasa.github.io/isaac/html/index.html), the local database should already be hosted in http://localhost:8529.\n",
    "\n",
    "Go ahead open the link at take a look! The username is `root` and the password `isaac`.\n",
    "\n",
    "To connect to the database:"
   ]
  },
  {
   "cell_type": "code",
<<<<<<< HEAD
   "execution_count": null,
   "metadata": {
    "tags": []
   },
   "outputs": [],
=======
   "execution_count": 1,
   "metadata": {
    "tags": []
   },
   "outputs": [
    {
     "name": "stdout",
     "output_type": "stream",
     "text": [
      "Connected to database!\n"
     ]
    }
   ],
>>>>>>> e7ef39de
   "source": [
    "from pyArango.connection import *\n",
    "\n",
    "# Connect to the database\n",
    "conn = Connection(arangoURL=\"http://iui_arangodb:8529\", username=\"root\", password=\"isaac\")\n",
    "\n",
    "# Open the isaac database / create it if it does not exist\n",
    "if not conn.hasDatabase(\"isaac\"):\n",
    "    conn.createDatabase(name=\"isaac\")\n",
    "    \n",
    "db = conn[\"isaac\"]    \n",
    "print(\"Connected to database!\")"
   ]
  },
  {
   "cell_type": "markdown",
   "metadata": {},
   "source": [
    "The next step is to select the bagfiles directory to import.\n",
    "This script will go through all the bags in the folder and import the topics to the database."
   ]
  },
  {
   "cell_type": "code",
   "execution_count": null,
   "metadata": {
    "tags": []
   },
   "outputs": [],
   "source": [
    "from scripts.load_bag_database import LoadBagDatabase\n",
    "path=\"data/bags/\"\n",
    "topics=[]\n",
    "LoadBagDatabase(path, topics)"
   ]
  },
  {
   "cell_type": "code",
   "execution_count": null,
   "metadata": {},
   "outputs": [],
   "source": []
  }
 ],
 "metadata": {
  "kernelspec": {
   "display_name": "Python 3 (ipykernel)",
   "language": "python",
   "name": "python3"
  },
  "language_info": {
   "codemirror_mode": {
    "name": "ipython",
    "version": 3
   },
   "file_extension": ".py",
   "mimetype": "text/x-python",
   "name": "python",
   "nbconvert_exporter": "python",
   "pygments_lexer": "ipython3",
   "version": "3.8.10"
  }
 },
 "nbformat": 4,
 "nbformat_minor": 4
}<|MERGE_RESOLUTION|>--- conflicted
+++ resolved
@@ -17,13 +17,6 @@
   },
   {
    "cell_type": "code",
-<<<<<<< HEAD
-   "execution_count": null,
-   "metadata": {
-    "tags": []
-   },
-   "outputs": [],
-=======
    "execution_count": 1,
    "metadata": {
     "tags": []
@@ -37,7 +30,6 @@
      ]
     }
    ],
->>>>>>> e7ef39de
    "source": [
     "from pyArango.connection import *\n",
     "\n",
