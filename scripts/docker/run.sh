#!/bin/bash
#
# Copyright (c) 2021, United States Government, as represented by the
# Administrator of the National Aeronautics and Space Administration.
#
# All rights reserved.
#
# The "ISAAC - Integrated System for Autonomous and Adaptive Caretaking
# platform" software is licensed under the Apache License, Version 2.0
# (the "License"); you may not use this file except in compliance with the
# License. You may obtain a copy of the License at
#
#     http://www.apache.org/licenses/LICENSE-2.0
#
# Unless required by applicable law or agreed to in writing, software
# distributed under the License is distributed on an "AS IS" BASIS, WITHOUT
# WARRANTIES OR CONDITIONS OF ANY KIND, either express or implied. See the
# License for the specific language governing permissions and limitations
# under the License.

set -e

# Print the help message (list all the options)
print_help()
{
  echo -e "Builds docker images for the ISAAC stack"
  echo -e "The build script will automatically detect the current Ubuntu OS version and"
  echo -e "define the docker files variables UBUNTU_VERSION, ROS_VERSION, and PYTHON accordingly."
  echo -e "Options:"
  echo -e "\t-x | --xenial\t\t\tRun images for Ubuntu 16.04"
  echo -e "\t-b | --bionic\t\t\tRun images for Ubuntu 18.04"
  echo -e "\t-f | --focal\t\t\tRun images for Ubuntu 20.04"
  echo -e "\t-i | --iui-source-dir\t\tSpecify the idi source directory to use"
  echo -e "\t\t\t\tdefault=isaac_source/../../isaac_data_interface"
  echo -e "\t-m | --mast-source-dir\t\tSpecify the mast source directory to use"
  echo -e "\t\t\t\tdefault=isaac_source/../../mast/src"
  echo -e "\t--mast\t\t\tRun MAST"
  echo -e "\t-vm\t\t\t\tRun the simulation locally - compatible with VM setup"
  echo -e "\t--remote\t\t\t\tRun the remote images (bypass building docker images locally)"
  echo -e "\t--analyst\t\t\tRun analyst notebook"
  echo -e "\t--no-sim\t\t\tDon't run the simulation"
  echo -e "\t-g | --ground-only\t\tRun only the isaac ground software (hardware in the loop only)"
  echo -e "\t-robot\t\t\t\tSpecify robot name (hardware in the loop only)"
  echo
}

# Print the script usage
print_usage()
{
    echo -e "Invalid option!\n\n"
    print_help
}

# Initialize variables
os=`cat /etc/os-release | grep -oP "(?<=VERSION_CODENAME=).*"`
sim_args="dds:=false robot:=sim_pub wifi:=station"
display="true"
vendor_name=`(lshw -C display | grep vendor) 2>/dev/null`
if [ "$vendor_name" == *"Nvidia"* ]; then
  gpu="true"
else
  gpu="false"
fi
mast=0          # MAST is OFF by default
ground=0        # Ground SW HIL OFF by default
analyst=0
mount="false"
robot=bumble
no_sim=0
export REMOTE="isaac"

while [ "$1" != "" ]; do
    case $1 in
        -h | --help )                 print_help
                                      exit
                                      ;;
        -x | --xenial )               os="xenial"
                                      ;;
        -b | --bionic )               os="bionic"
                                      ;;
        -f | --focal )                os="focal"
                                      ;;
        -r | --remote )               export REMOTE="ghcr.io/nasa"
                                      ;;
        -a | --astrobee-source-dir )  shift
                                      astrobee_source=$1
                                      ;;
        -d | --iui-source-dir )       shift
                                      iui_source=$1
                                      ;;
        -m | --mast-source-dir )      shift
                                      mast_source=$1
                                      ;;
        --mast )                      mast=1
                                      ;;
        --analyst )                   analyst=1
                                      ;;
        -n | --no-display )           display="false"
                                      ;;
        -g | --gpu)                   gpu="$2"
                                      shift
                                      ;;
        --mount )                     mount="true"
                                      ;;
        --no-sim )                    no_sim=1
                                      ;;
        -g | --ground-only )          ground=1
                                      ;;
        -robot )                      shift
                                      robot=$1
                                      ;;
        --args )                      sim_args+=" $2"
                                      shift
                                      ;;
        * )                           print_usage
                                      exit 1
    esac
    shift
done

# collect remaining non-option arguments
cmd="$*"
if [ -z "$cmd" ]; then
    export cmd="roslaunch isaac sim.launch dds:=false robot:=sim_pub $sim_args"
fi

# echo "cmd: $cmd"

if [ "$os" == "xenial" ]; then
  export UBUNTU_VERSION=16.04
  export ROS_VERSION=kinetic
  export PYTHON=''
elif [ "$os" == "bionic" ]; then
  export UBUNTU_VERSION=18.04
  export ROS_VERSION=melodic
  export PYTHON=''
elif [ "$os" == "focal" ]; then
  export UBUNTU_VERSION=20.04
  export ROS_VERSION=noetic
  export PYTHON='3'
else
  echo -e "OS not valid"
  exit 1
fi

######################################################################
# Resolve paths
######################################################################
script_dir=$(dirname "$(readlink -f "$0")")
src_dir=$(dirname $(dirname "$script_dir"))

# Define root dir of different repos
export ASTROBEE_PATH=${astrobee_source:-$(dirname $(dirname "$src_dir"))/astrobee/src}
export ISAAC_PATH=${src_dir}
export IUI_PATH=${iui_source:-$(dirname $(dirname "$src_dir"))/isaac_user_interface}
export MAST_PATH=${mast_source:-$(dirname $(dirname "$src_dir"))/mast/src}

# Print debug variables
echo -e ======================================================================
echo -e "astrobee path: \t "${ASTROBEE_PATH}
echo -e "isaac path: \t "${ISAAC_PATH}
echo -e "isaac ui path: \t "${IUI_PATH}
echo -e "mast path: \t "${MAST_PATH} " \t build mast?:" $mast
echo -e ======================================================================

######################################################################
# Set up docker compose
######################################################################

# Launch the rosmaster container + isaac network + IDI
files="-f ${script_dir}/docker_compose/ros.docker-compose.yml -f ${script_dir}/docker_compose/iui.docker-compose.yml"
echo -e "isaac ui hosted in: \t http://localhost:8080"
echo -e "database hosted in: \t http://localhost:8529"

# Launch MAST
######################################################################
if [ $mast -eq 1 ]; then
  files+=" -f ${script_dir}/docker_compose/mast.docker_compose.yml"
fi

# Launch the analyst notebook
######################################################################
if [ $analyst -eq 1 ]; then
  # Define data locations for analyst notebook
  export DATA_PATH=${HOME}/data
  export BAGS_PATH=$(readlink -f ${HOME}/data/bags)

  files+=" -f ${script_dir}/docker_compose/analyst.docker-compose.yml"
  echo -e "analyst notebook hosted in: \t http://localhost:8888/lab?token=isaac"
fi


# Start ground nodes if needed
######################################################################
if [ $ground -eq 1 ]; then
  echo "GROUND SW ONLY (for HIL)"
  # Start native astrobee nodes and connect to socket network
  export ROS_IP=`ip -4 addr show docker0 | grep -oP "(?<=inet ).*(?=/)"`
  export ROS_MASTER_URI=http://172.19.0.5:11311
  robot=${robot:-bumble}
  roslaunch isaac isaac_astrobee.launch llp:=disabled mlp:=disabled ilp:=disabled streaming_mapper:=true output:=screen robot:=${robot} --wait &

elif  [ $local_sim -eq 1 ]; then
  echo "LOCAL SIM"
  # Start native astrobee nodes and connect to socket network
  export ROS_IP=`ip -4 addr show docker0 | grep -oP "(?<=inet ).*(?=/)"`
  export ROS_MASTER_URI=http://172.19.0.5:11311
  robot=${robot:-bumble}
<<<<<<< HEAD
  cmd="roslaunch isaac isaac_astrobee.launch llp:=disabled mlp:=disabled ilp:=disabled streaming_mapper:=true output:=screen robot:=${robot} --wait"

elif  [ $no_sim -eq 1 ]; then
  echo "NO SIM"
  cmd="roslaunch isaac sim.launch llp:=disabled glp:=disabled gzserver:=false nodes:="framestore,isaac_framestore" output:=screen robot:=${robot} rviz:=true --wait"
=======
  ${cmd} --wait &

elif  [ $no_sim -eq 1 ]; then
  echo "NO SIM"
  files+=" -f ${script_dir}/docker_compose/astrobee.docker-compose.yml"
  export cmd="roslaunch isaac sim.launch llp:=disabled glp:=disabled gzserver:=false nodes:="framestore,isaac_framestore" output:=screen rviz:=true --wait"
>>>>>>> dcf6689e

else
# Start isaac robot software on docker container if needed
######################################################################
  files+=" -f ${script_dir}/docker_compose/astrobee.docker-compose.yml"

  # Set up astrobee display
  ######################################################################

  display_args=""
  if [ "$display" = "true" ]; then
      # setup XServer for Docker
      export XSOCK=/tmp/.X11-unix
      export XAUTH=/tmp/.docker.xauth
      touch $XAUTH
      xauth nlist $DISPLAY | sed -e 's/^..../ffff/' | xauth -f $XAUTH nmerge -

      files+=" -f ${script_dir}/docker_compose/astrobee.docker-compose.display.yml"

      if [ "$gpu" = "true" ]; then
          files+=" -f ${script_dir}/docker_compose/astrobee.docker-compose.gpu.yml"
      fi
  fi

  # Set up astrobee mount
  ######################################################################
  mount_args=""
  if [ "$mount" = "true" ]; then
      files+=" -f ${script_dir}/docker_compose/astrobee.docker-compose.mount.yml"
  fi
fi

echo "${files}"
echo "${cmd}"
# Up compose
######################################################################

echo -e ======================================================================
docker compose ${files} up -d

# eval $cmd

echo -e "Started containers, press 'q' to down container and exit"

# Down compose
######################################################################

count=0
while : ; do
read -n 1 k <&1
if [[ $k = q ]] ; then
printf "\nQuitting from the program\n"
break
else
((count=$count+1))
printf "\nIterate for $count times\n"
echo "Press 'q' to exit"
fi
done

docker compose ${files} down<|MERGE_RESOLUTION|>--- conflicted
+++ resolved
@@ -206,20 +206,12 @@
   export ROS_IP=`ip -4 addr show docker0 | grep -oP "(?<=inet ).*(?=/)"`
   export ROS_MASTER_URI=http://172.19.0.5:11311
   robot=${robot:-bumble}
-<<<<<<< HEAD
-  cmd="roslaunch isaac isaac_astrobee.launch llp:=disabled mlp:=disabled ilp:=disabled streaming_mapper:=true output:=screen robot:=${robot} --wait"
-
-elif  [ $no_sim -eq 1 ]; then
-  echo "NO SIM"
-  cmd="roslaunch isaac sim.launch llp:=disabled glp:=disabled gzserver:=false nodes:="framestore,isaac_framestore" output:=screen robot:=${robot} rviz:=true --wait"
-=======
   ${cmd} --wait &
 
 elif  [ $no_sim -eq 1 ]; then
   echo "NO SIM"
   files+=" -f ${script_dir}/docker_compose/astrobee.docker-compose.yml"
   export cmd="roslaunch isaac sim.launch llp:=disabled glp:=disabled gzserver:=false nodes:="framestore,isaac_framestore" output:=screen rviz:=true --wait"
->>>>>>> dcf6689e
 
 else
 # Start isaac robot software on docker container if needed
