--- conflicted
+++ resolved
@@ -67,11 +67,8 @@
 mount="false"
 robot=bumble
 no_sim=0
-<<<<<<< HEAD
-=======
 local_sim=0
 no_iui=0
->>>>>>> e7ef39de
 export REMOTE="isaac"
 
 while [ "$1" != "" ]; do
