--- conflicted
+++ resolved
@@ -87,18 +87,10 @@
         + "Use a list in quotes.",
     )
     parser.add_argument(
-<<<<<<< HEAD
         "--haz_cam_points_topic",
         dest="haz_cam_points_topic",
         default="/hw/depth_haz/points",
         help="The depth point cloud topic in the bag file.",
-=======
-        "--camera_type",
-        dest="camera_type",
-        default="all",
-        help="Specify which cameras to process. By default, process all. "
-        + "Options: nav_cam, haz_cam, sci_cam.",
->>>>>>> 0dea7597
     )
     parser.add_argument(
         "--start",
@@ -774,24 +766,8 @@
 
     if not args.simulated_data:
 
-<<<<<<< HEAD
         if cam_type == "sci_cam":
             # The sci cam needs special treatment
-=======
-        scale = 1.0
-        undist_crop_win = ""
-
-        if cam_type == "nav_cam":
-            scale = 1.0
-            undist_crop_win = "1100 776"
-        elif cam_type == "haz_cam":
-            scale = 1.0
-            undist_crop_win = "210 160"
-
-        elif cam_type == "sci_cam":
-            # Deal with the fact that the robot config file may assume
-            # a different resolution than what is in the bag
->>>>>>> 0dea7597
             scale = find_sci_cam_scale(image_files[0].rstrip())
         else:
             scale = 1.0
@@ -960,7 +936,6 @@
     elif args.external_mesh != "":
         simplified_mesh = args.external_mesh
 
-<<<<<<< HEAD
     textured_meshes = []
     if start_step <= 9:
         for camera_type in args.camera_types.split():
@@ -968,26 +943,6 @@
                 src_path, camera_type, crop_win_map, simplified_mesh, args
             )
             textured_meshes += [textured_mesh]
-=======
-    nav_textured_mesh = ""
-    haz_textured_mesh = ""
-    sci_textured_mesh = ""
-    if start_step <= 9:
-        # For simulated data texturing nav cam images is not supported
-        if (not args.simulated_data) and (
-            args.camera_type == "all" or args.camera_type == "nav_cam"
-        ):
-            nav_textured_mesh = texture_mesh(src_path, "nav_cam", simplified_mesh, args)
-
-        # For simulated data texturing haz cam images is not supported
-        if (not args.simulated_data) and (
-            args.camera_type == "all" or args.camera_type == "haz_cam"
-        ):
-            haz_textured_mesh = texture_mesh(src_path, "haz_cam", simplified_mesh, args)
-
-        if args.camera_type == "all" or args.camera_type == "sci_cam":
-            sci_textured_mesh = texture_mesh(src_path, "sci_cam", simplified_mesh, args)
->>>>>>> 0dea7597
 
     if args.simulated_data:
         print("Fused mesh:                           " + fused_mesh)
@@ -1003,18 +958,7 @@
     else:
         print("External mesh: " + args.external_mesh)
 
-<<<<<<< HEAD
     count = 0
     for camera_type in args.camera_types.split():
         print(camera_type + " textured mesh: " + textured_meshes[count])
-        count += 1
-=======
-    if nav_textured_mesh != "":
-        print("Nav cam textured mesh:              " + nav_textured_mesh)
-
-    if haz_textured_mesh != "":
-        print("Haz cam textured mesh:              " + haz_textured_mesh)
-
-    if sci_textured_mesh != "":
-        print("Sci cam textured mesh:              " + sci_textured_mesh)
->>>>>>> 0dea7597
+        count += 1